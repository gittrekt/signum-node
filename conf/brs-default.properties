############################################################
# Do not modify this file.  Instead, create a file named   #
# 'brs.properties' in the conf directory and make your     #
# changes there.                                           #
# These will overwrite the values defined here!            #
############################################################
#
# Integer parameters can be
# decimal     123
# binary      0b100101               
# hexadecimal 0xAF1D
#
# Boolean parameters can be
# 1, true, yes, on
# 0, false, no, off
# (case insensitive)
#

#### PEER 2 PEER NETWORKING ####

# Announce my IP address/hostname to peers and allow them to share it with other peers.
# If disabled, peer networking servlet will not be started at all.
P2P.shareMyAddress = yes

# My externally visible IP address or host name, to be announced to peers.
# It can optionally include a port number, which will also be announced to peers,
# and may be different from P2P.Port (useful if you do port forwarding behind a router).
P2P.myAddress =

# Host interface on which to listen for peer networking requests, default all.
# Use 0.0.0.0 to listen on all IPv4 interfaces or :: to listen on all IPv4 and IPv6 interfaces
P2P.Listen = 0.0.0.0

# Port for incoming peer to peer networking requests, if enabled.
P2P.Port = 8123

# Use UPnP-Portforwarding
P2P.UPnP = yes

# My platform, to be announced to peers.
P2P.myPlatform = PC

# A list of peer addresses / host names, separated by '; ' used for faster P2P networking bootstrap.
# TODO: document what is taken if not set

P2P.BootstrapPeers = 87.92.185.249; 147.135.136.189; 52.191.135.100; 80.150.206.52; 62.75.188.216; 51.15.61.5; 13.65.148.45; 23.253.111.88; 51.255.115.70; 206.54.172.55; 192.210.215.146; 206.54.172.57; 5.39.93.90; 37.205.11.73; 192.99.47.76; [2a02:c7f:c420:fa00:a9bb:e842:ba7f:45a4]; 213.112.178.65; 216.8.195.30; 80.245.123.202; 45.32.114.77; 213.239.207.110; 213.93.182.184; 82.181.181.156; 91.121.159.44; 23.237.23.0; 66.49.220.192; 204.45.61.220; 213.59.149.181; 104.211.179.191; 195.230.182.182; 62.248.209.219; 91.211.191.15; 62.212.73.204; 73.119.30.169; 205.209.140.10; 128.171.156.20; 77.53.194.184; 141.52.39.244; 65.33.132.188; 114.55.91.167; 213.250.22.35; 5.9.50.158; 13.82.44.192; 31.208.216.74; 88.99.42.243; 37.48.93.28; 59.19.218.99; 77.82.90.167; 45.37.205.144; 108.34.167.31; 213.32.102.141; 121.183.132.236; 138.68.191.196; 88.99.166.52; 60.234.70.213; 60.234.58.107; 78.94.159.54; 77.176.235.157; 67.246.189.56; 162.208.50.165; 76.168.133.249; 13.94.237.58; 172.103.173.18; 5.189.132.15; 95.223.45.46; 193.150.67.2; 85.25.200.125; 78.47.51.95; 58.136.73.201; 73.226.253.176; 73.93.134.26; 78.240.13.44; 188.68.56.255; 173.199.70.198; 62.173.142.55; 211.202.125.123; 69.136.113.203; 50.4.239.215; 95.96.104.94; 39.106.117.124; 46.237.194.160; 51.15.80.207; 185.203.116.80; 80.241.221.231; 112.161.84.93; 171.244.32.69; 80.122.157.25; 13.72.109.3; 148.251.218.140; 5.189.148.161; 83.170.100.106; 77.177.170.123; 165.227.230.29; 136.144.169.239; 87.73.32.184; 192.237.253.169; 68.69.164.120; 12.16.33.103; 192.99.183.10; 176.31.105.109; 89.79.131.170; 144.76.36.175; 52.178.12.156; 34.232.70.152; 64.22.104.188; 98.223.118.234; 188.232.23.115; 115.87.103.110; 37.97.40.203; 87.155.221.164; 208.98.201.249; 79.165.206.126; 210.61.217.206; 99.52.191.229; 198.100.149.133; 52.233.193.5; 81.237.255.75; 5.251.99.80; 99.6.109.189; 103.242.135.223; 51.15.172.186; 52.187.61.67; 72.81.136.151; [2001:470:19:aa6:fd1a:a05c:5fb:ba97]; 59.110.224.129; 212.24.103.82; 104.128.234.137; 100.11.71.247; 164.106.37.6; 62.210.254.125; 46.223.93.167; 213.140.217.115; 75.136.58.249; 184.57.184.43; 183.156.110.69; 101.100.184.199; 207.246.70.79; 85.216.33.202; 144.76.71.172; 173.212.235.98; 213.133.86.146; 5.35.21.212; 115.70.71.98; 73.155.113.8; 85.217.171.59; 87.98.244.116; 77.66.66.251; 69.143.93.163; 81.6.54.180; 95.165.132.145; 87.184.83.94; 194.132.150.74; 218.38.28.183; 191.37.200.56; 104.175.172.17; 174.58.241.214; 61.171.177.215; 195.209.127.31; 66.227.173.37; 121.135.232.13; 221.154.37.46; 109.238.113.156; 83.170.94.221; 136.243.54.19; 183.106.157.197; 83.170.94.222; 204.12.255.242; 213.59.149.211; 46.129.42.93; 202.77.99.211; 104.53.200.42; 212.56.99.155; 82.135.154.9; 82.164.64.243; 94.254.35.253; 81.83.5.50; 89.106.1.126; 40.125.164.168; 173.249.18.113; 71.233.68.208; 14.36.1.151; 80.241.222.35; 163.172.161.152; 94.130.19.120; 31.209.54.26; 188.194.23.133; 85.195.246.182; 93.88.74.26; 112.78.10.43; 174.138.59.58; 112.167.81.44; 89.218.176.230; 82.247.98.128; 94.100.221.211; 75.70.223.231; 24.192.163.197; 185.203.117.157; 118.217.216.188; 95.31.73.67; 108.238.244.144; 185.223.30.43; 81.217.76.37; 77.225.52.149; 35.182.142.103; 52.166.126.96; 83.209.204.44; 92.206.55.19

# These peers will always be sent rebroadcast transactions. They are also automatically added to P2P.BootstrapPeers, so no need for duplicates.
P2P.rebroadcastTo = 78.46.245.194; 94.130.190.156; 78.130.235.166; 176.9.47.157; 45.76.115.113; 108.61.180.135; 169.239.183.229

# Connect to this many bootstrap connection peers before using the peer database to get connected faster. Please be aware, that higher != better (3-5 are usually good values) Set to 0 or comment out to disable.
P2P.NumBootstrapConnections = 4

# Known bad peers to be blacklisted
P2P.BlacklistedPeers =

# Maintain active connections with at least that many peers. Also more != better (you want good peers, not just many)
P2P.MaxConnections = 20

# Use Peers Database? (Only if not in Offline mode)
P2P.usePeersDb = yes
# Save known peers in the PeersDB? (only if P2P.usePeersDB is true)
P2P.savePeers = yes

# Set to false to disable getting more peers from the currently connected peers. Only useful
# when debugging and want to limit the peers to those in peersDb or P2P.BootstrapPeers.
P2P.getMorePeers = yes

# If database of peers exceed this value more peers will not be downloaded.
# This value will never be below MaxConnections. To high value will slowdown connections.
P2P.getMorePeersThreshold = 400

# Peer networking connect timeout for outgoing connections.
P2P.TimeoutConnect_ms = 4000
# Peer networking read timeout for outgoing connections.
P2P.TimeoutRead_ms = 8000
# Peer networking server idle timeout, milliseconds.
P2P.TimeoutIdle_ms = 30000
# Blacklist peers for 600000 milliseconds (i.e. 10 minutes by default).
P2P.BlacklistingTime_ms = 600000

# Use the peer hallmark to only connect with peers above the defined push/pull hallmark thresholds.
P2P.HallmarkProtection = on
# My hallmark, if available.
P2P.myHallmark=
# Hallmark threshold to use when sending data to peers.
P2P.HallmarkPush = 0
# Hallmark threshold to use when requesting data from peers.
P2P.HallmarkPull = 0

# Consider a new transaction or block sent after 10 peers have received it.
P2P.TxResendThreshold = 10

# Enable re-broadcasting of new transactions until they are received back from at least one
# peer, or found in the blockchain. This feature can optionally be disabled, to avoid the
# risk of revealing that this node is the submitter of such re-broadcasted new transactions.
P2P.enableTxRebroadcast = yes

# Transactions that aren't confirmed for this many blocks start getting rebroadcast.
P2P.rebroadcastTxAfter = 5

# Transactions being rebroadcast get rebroadcast every this many blocks until they are confirmed.
P2P.rebroadcastTxEvery = 2


# JETTY pass-through options. See documentation at
# https://www.eclipse.org/jetty/documentation/9.2.22.v20170531/dos-filter.html
# P2P section:
JETTY.P2P.DoSFilter                   = on
JETTY.P2P.DoSFilter.maxRequestsPerSec = 30
JETTY.P2P.DoSFilter.delayMs           = 500
JETTY.P2P.DoSFilter.maxRequestMs      = 300000
JETTY.P2P.DoSFilter.throttleMs        = 30000
JETTY.P2P.DoSFilter.maxIdleTrackerMs  = 30000
JETTY.P2P.DoSFilter.maxWaitMs         = 50
JETTY.P2P.DoSFilter.throttledRequests = 5
JETTY.P2P.DoSFilter.insertHeaders     = true
JETTY.P2P.DoSFilter.trackSessions     = false
JETTY.P2P.DoSFilter.remotePort        = false
JETTY.P2P.DoSFilter.ipWhitelist       = ""
JETTY.P2P.DoSFilter.managedAttr       = true

# see https://www.eclipse.org/jetty/documentation/9.2.22.v20170531/gzip-filter.html
# deflate compression and others ommitted on purpose (pending update to GzipHandler anyway)
JETTY.P2P.GZIPFilter             = on
JETTY.P2P.GZIPFilter.methods     = "GET, POST"
JETTY.P2P.GZIPFilter.bufferSize  = 8192
JETTY.P2P.GZIPFilter.minGzipSize = 0

# Size of the download cache for blocks
brs.blockCacheMB = 40

#### API SERVER ####

# Accept http/json API requests.
API.Server = on

# JETTY pass-through options. See documentation at
# https://www.eclipse.org/jetty/documentation/9.2.22.v20170531/dos-filter.html
# API section:
JETTY.API.DoSFilter                   = off
JETTY.API.DoSFilter.maxRequestsPerSec = 30
JETTY.API.DoSFilter.delayMs           = 500
JETTY.API.DoSFilter.maxRequestMs      = 30000
JETTY.API.DoSFilter.throttleMs        = 30000
JETTY.API.DoSFilter.maxIdleTrackerMs  = 30000
JETTY.API.DoSFilter.maxWaitMs         = 50
JETTY.API.DoSFilter.throttledRequests = 5
JETTY.API.DoSFilter.insertHeaders     = true
JETTY.API.DoSFilter.trackSessions     = false
JETTY.API.DoSFilter.remotePort        = false
JETTY.API.DoSFilter.ipWhitelist       = ""
JETTY.API.DoSFilter.managedAttr       = true

# Jetty-passthrough parameters for API responses GZIP compression. See JETTY.P2P.GZIPFilter
JETTY.API.GZIPFilter             = off
JETTY.API.GZIPFilter.methods     = "GET, POST"
JETTY.API.GZIPFilter.bufferSize  = 8192
JETTY.API.GZIPFilter.minGzipSize = 0

# Developers or maintenance only! Enable API requests used for
# blockchain and database manipulation. If this is enabled and your
# wallet is public, you are very vulnerable.
API.Debug = off

# Hosts or subnets from which to allow http/json API requests, if enabled.
# List delimited by ';', IPv4/IPv6 possible, default: localhost
API.allowed = 127.0.0.1; localhost; [0:0:0:0:0:0:0:1];

# Host interface on which to listen for http/json API request, default localhost only.
# Set to 0.0.0.0 to allow the API server to accept requests from all network interfaces.
API.Listen = 127.0.0.1

# Port for http/json API requests.
API.Port = 8125

# Idle timeout for http/json API request connections, milliseconds.
API.ServerIdleTimeout = 30000

# Directory with html and javascript files for the new client UI, and admin tools utilizing
# the http/json API.
API.UI_Dir = html/ui

# Enable Cross Origin Filter for the API server.
API.CrossOriginFilter = off

# Enable SSL for the API server (also need to set API.SSL_keyStorePath and API.SSL_keyStorePassword).
API.SSL = off

# Enforce requests that require POST to only be accepted when submitted as POST.
API.ServerEnforcePOST = yes

# keystore file and password, required if uiSSL or apiSSL are enabled.
API.SSL_keyStorePath     = keystore
API.SSL_keyStorePassword = password

#### DATABASE ####

# Database connection JDBC url
# Append ;AUTO_SERVER=TRUE to enable automatic mixed mode access.
DB.Url=jdbc:mariadb://localhost:3306/burstwallet
DB.Username=
DB.Password=

# Number of concurrent connections to the Database
DB.Connections = 30

# Make H2 database defrag and compact when shutting down.
# This is "off" by default as it can take 2 minutes
# but you really want this to be on after you are aware of this option
Db.H2.DefragOnShutdown = off

# Enable trimming of derived objects tables.
DB.trimDerivedTables = on

# If trimming enabled, maintain enough previous height records to allow rollback of at least
# that many blocks. Must be at least 1440 to allow normal fork resolution. After increasing
# this value, a full re-scan needs to be done in order for previously trimmed records to be
# re-created and preserved.
DB.maxRollback = 1440

# Database default lock timeout in seconds.
DB.LockTimeout = 60

### GPU Acceleration

# enable GPU acceleration
GPU.Acceleration = off
GPU.AutoDetect   = on

# If GPU auto-detection is off (GPU.AutoDetect = off), you must specify manually which one to use
GPU.PlatformIdx = 0
GPU.DeviceIdx   = 0

# GPU memory usage in percent and how many hashes to process in one batch
GPU.MemPercent       = 50
GPU.HashesPerBatch = 1000

# number of unverified transactions in cache before GPU verification starts.
GPU.UnverifiedQueue = 1000

# Uncomment this to limit the number of cpu cores the wallet sees. Default is all available.
# CPU.NumCores = 4


#### DEVELOPMENT ####
# (mere mortals do not need to look beyond this point)

# Set to "yes" to run offline - do not connect to peers and do not listen for incoming peer
<<<<<<< HEAD
# connections. This is equivalent to setting brs.shareMyAddress = no, brs.wellKnownPeers = ,
# DEV.P2P.BootstrapPeers = and brs.usePeersDb = no, and if set to "yes" overrides those properties.
=======
# connections. This is equivalent to setting brs.shareMyAddress = no, P2P.BootstrapPeers = ,
# brs.testnetPeers = and brs.usePeersDb = no, and if set to "yes" overrides those properties.
>>>>>>> 2773c59e
DEV.Offline = no

# Use testnet, leave set to false unless you are really testing.
# Never unlock your real accounts on testnet! Use separate accounts for testing only.
# When using testnet, all custom port settings will be ignored,
# and hardcoded ports of 6874 (peer networking), 6875 (UI) and 6876 (API) will be used.
DEV.TestNet = no

# Database connection JDBC url to use with the test network, if DEV.TestNet
DEV.DB.Url =
DEV.DB.Username =
DEV.DB.Password =

# Time Acceleration in Offline/TestNet configurations (1 = normal time, 2 = twice as fast ...)
DEV.TimeWarp = 1

# Peers used for testnet only.
DEV.P2P.BootstrapPeers =
<<<<<<< HEAD
=======

# Testnet only. These peers will always be sent rebroadcast transactions. They are also automatically added to DEV.P2P.BootstrapPeers, so no need for duplicates.
DEV.P2P.rebroadcastTo =
>>>>>>> 2773c59e

# Force winning with every deadline
DEV.mockMining = off

# Enter a version. Upon exit, print a list of peers having this version.
DEV.dumpPeersVersion =

# Force re-validation of blocks and transaction at start.
DEV.forceValidate = off

# Force re-build of derived objects tables at start.
DEV.forceScan = off


# Debugging (part of Development - isn't it)

# Used for debugging peer to peer communications.
brs.communicationLoggingMask = 0

# Track balances of the following accounts and related events for debugging purposes.
brs.debugTraceAccounts=

# File name for logging tracked account balances.
brs.debugTraceLog = LOG_AccountBalances_trace.csv

# Separator character for trace log. (default '\t' - TAB)
brs.debugTraceSeparator =

# Quote character for trace log. (default " - double quote)
brs.debugTraceQuote =

# Log changes to unconfirmed balances.
brs.debugLogUnconfirmed = false<|MERGE_RESOLUTION|>--- conflicted
+++ resolved
@@ -247,13 +247,8 @@
 # (mere mortals do not need to look beyond this point)
 
 # Set to "yes" to run offline - do not connect to peers and do not listen for incoming peer
-<<<<<<< HEAD
 # connections. This is equivalent to setting brs.shareMyAddress = no, brs.wellKnownPeers = ,
 # DEV.P2P.BootstrapPeers = and brs.usePeersDb = no, and if set to "yes" overrides those properties.
-=======
-# connections. This is equivalent to setting brs.shareMyAddress = no, P2P.BootstrapPeers = ,
-# brs.testnetPeers = and brs.usePeersDb = no, and if set to "yes" overrides those properties.
->>>>>>> 2773c59e
 DEV.Offline = no
 
 # Use testnet, leave set to false unless you are really testing.
@@ -272,12 +267,9 @@
 
 # Peers used for testnet only.
 DEV.P2P.BootstrapPeers =
-<<<<<<< HEAD
-=======
 
 # Testnet only. These peers will always be sent rebroadcast transactions. They are also automatically added to DEV.P2P.BootstrapPeers, so no need for duplicates.
 DEV.P2P.rebroadcastTo =
->>>>>>> 2773c59e
 
 # Force winning with every deadline
 DEV.mockMining = off

--- conflicted
+++ resolved
@@ -1,11 +1,7 @@
 {
   "post": {
     "summary": "Transfer Token Ownership",
-<<<<<<< HEAD
-    "description": "Transfers the tokens ownership to another account, such that the new owner can mint tokens and/or set treasury accounts, and transfer ownership also. One can only transfer the ownership, if s/he is the current owner. Fee is 150 SIGNA.",
-=======
     "description": "Transfers the tokens ownership to another account, such that the new owner can mint tokens and/or set treasury accounts, and transfer ownership also. One can only transfer the ownership, if s/he is the current owner. Fee is 150 SIGNA",
->>>>>>> 28b5ec13
     "tags": [
       "token"
     ],

--- conflicted
+++ resolved
@@ -609,13 +609,8 @@
       logger.info(buf.toString());
     }
 
-<<<<<<< HEAD
     threadPool.shutdownExecutor(sendBlocksToPeersService);
-    threadPool.shutdownExecutor(blocksSendingService);
-=======
-    threadPool.shutdownExecutor(sendToPeersService);
-    // sendToPeersService.shutdownNow();
->>>>>>> c71e7252
+    // threadPool.shutdownExecutor(blocksSendingService);
   }
 
   public static boolean addListener(Listener<Peer> listener, Event eventType) {

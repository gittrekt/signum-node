--- conflicted
+++ resolved
@@ -99,15 +99,12 @@
   public static final String AMOUNT_BURST_PARAMETER = "amountNXT";
   public static final String FEE_BURST_PARAMETER = "feeNXT";
   public static final String HALLMARK_PARAMETER = "hallmark";
-<<<<<<< HEAD
-=======
   public static final String IN_STOCK_ONLY_PARAMETER = "inStockOnly";
   public static final String COMPLETED_PARAMETER = "completed";
   public static final String PEER_PARAMETER = "peer";
   public static final String ACTIVE_PARAMETER = "active";
   public static final String STATE_PARAMETER = "state";
   public static final String ID_PARAMETER = "id";
->>>>>>> 3fde4b60
 
   public static boolean isFalse(String text) {
     return "false".equalsIgnoreCase(text);

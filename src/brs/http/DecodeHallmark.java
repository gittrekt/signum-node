package brs.http;

import brs.peer.Hallmark;
import org.json.simple.JSONStreamAware;

import javax.servlet.http.HttpServletRequest;

import static brs.http.JSONResponses.INCORRECT_HALLMARK;
import static brs.http.JSONResponses.MISSING_HALLMARK;
import static brs.http.common.Parameters.HALLMARK_PARAMETER;

public final class DecodeHallmark extends APIServlet.APIRequestHandler {

<<<<<<< HEAD
  public DecodeHallmark() {
=======
  static final DecodeHallmark instance = new DecodeHallmark();

  private DecodeHallmark() {
>>>>>>> 408c5552
    super(new APITag[] {APITag.TOKENS}, HALLMARK_PARAMETER);
  }

  @Override
  JSONStreamAware processRequest(HttpServletRequest req) {
<<<<<<< HEAD
=======

>>>>>>> 408c5552
    String hallmarkValue = req.getParameter(HALLMARK_PARAMETER);
    if (hallmarkValue == null) {
      return MISSING_HALLMARK;
    }

    try {
      Hallmark hallmark = Hallmark.parseHallmark(hallmarkValue);
      return JSONData.hallmark(hallmark);
    } catch (RuntimeException e) {
      return INCORRECT_HALLMARK;
    }
  }
}<|MERGE_RESOLUTION|>--- conflicted
+++ resolved
@@ -11,22 +11,14 @@
 
 public final class DecodeHallmark extends APIServlet.APIRequestHandler {
 
-<<<<<<< HEAD
-  public DecodeHallmark() {
-=======
   static final DecodeHallmark instance = new DecodeHallmark();
 
-  private DecodeHallmark() {
->>>>>>> 408c5552
+  public DecodeHallmark() {
     super(new APITag[] {APITag.TOKENS}, HALLMARK_PARAMETER);
   }
 
   @Override
   JSONStreamAware processRequest(HttpServletRequest req) {
-<<<<<<< HEAD
-=======
-
->>>>>>> 408c5552
     String hallmarkValue = req.getParameter(HALLMARK_PARAMETER);
     if (hallmarkValue == null) {
       return MISSING_HALLMARK;

package brs.services.impl;

import brs.*;
import brs.assetexchange.AssetExchange;
import brs.at.AT;
import brs.crypto.Crypto;
import brs.crypto.EncryptedData;
import brs.web.api.http.common.ParameterException;
import brs.web.api.http.common.Parameters;
import brs.services.*;
import brs.util.Convert;
import brs.util.JSON;
import signumj.entity.SignumAddress;

import com.google.gson.JsonObject;
import org.slf4j.Logger;
import org.slf4j.LoggerFactory;

import javax.servlet.http.HttpServletRequest;
import java.util.ArrayList;
import java.util.Arrays;
import java.util.List;

import static brs.web.api.http.common.JSONResponses.*;
import static brs.web.api.http.common.Parameters.*;
import static brs.web.api.http.common.ResultFields.ERROR_CODE_RESPONSE;
import static brs.web.api.http.common.ResultFields.ERROR_DESCRIPTION_RESPONSE;

public class ParameterServiceImpl implements ParameterService {

  private static final Logger logger = LoggerFactory.getLogger(ParameterServiceImpl.class);

  private final AccountService accountService;
  private final AliasService aliasService;
  private final AssetExchange assetExchange;
  private final DGSGoodsStoreService dgsGoodsStoreService;
  private final Blockchain blockchain;
  private final BlockchainProcessor blockchainProcessor;
  private final TransactionProcessor transactionProcessor;
  private final ATService atService;

  public ParameterServiceImpl(AccountService accountService, AliasService aliasService, AssetExchange assetExchange, DGSGoodsStoreService dgsGoodsStoreService, Blockchain blockchain,
      BlockchainProcessor blockchainProcessor,
      TransactionProcessor transactionProcessor, ATService atService) {
    this.accountService = accountService;
    this.aliasService = aliasService;
    this.assetExchange = assetExchange;
    this.dgsGoodsStoreService = dgsGoodsStoreService;
    this.blockchain = blockchain;
    this.blockchainProcessor = blockchainProcessor;
    this.transactionProcessor = transactionProcessor;
    this.atService = atService;
  }

  @Override
  public Account getAccount(HttpServletRequest req) throws BurstException {
    return getAccount(req, true);
  }

  @Override
  public Account getAccount(HttpServletRequest req, boolean checkPresent) throws BurstException {
    String accountId = Convert.emptyToNull(req.getParameter(ACCOUNT_PARAMETER));
    String heightValue = Convert.emptyToNull(req.getParameter(HEIGHT_PARAMETER));
    if (accountId == null && !checkPresent) {
      return null;
    }
    if (accountId == null) {
      throw new ParameterException(MISSING_ACCOUNT);
    }
    int height = -1;
    if (heightValue != null) {
      try {
        height = Integer.parseInt(heightValue);
        if (height < 0 || height > blockchain.getHeight())
          throw new ParameterException(INCORRECT_HEIGHT);
      } catch (RuntimeException e) {
        throw new ParameterException(INCORRECT_HEIGHT);
      }
    }

    try {
      SignumAddress accountAddress = Convert.parseAddress(accountId);
      Account account = height >= 0 ? accountService.getAccount(accountAddress.getSignedLongId(), height)
          : accountService.getAccount(accountAddress.getSignedLongId());

      if(account == null && accountAddress.getPublicKey() == null) {
        throw new ParameterException(UNKNOWN_ACCOUNT);
      }
      if(account == null) {
        account = new Account(accountAddress.getSignedLongId());
        account.setPublicKey(accountAddress.getPublicKey());
      }
      if(account.getPublicKey() == null && accountAddress.getPublicKey() != null) {
        account.setPublicKey(accountAddress.getPublicKey());
      }

      if(accountAddress.getPublicKey() != null && account.getPublicKey() != null && !Arrays.equals(account.getPublicKey(), accountAddress.getPublicKey())) {
        throw new ParameterException(INCORRECT_ACCOUNT);
      }

<<<<<<< HEAD
=======
      if(Account.checkIsAT(account)) {
        AT at = atService.getAT(account.getId());
        if(at == null) {
          throw new ParameterException(UNKNOWN_AT);
        }
        account.setDescription(at.getDescription());
        account.setName(at.getName());
        account.setIsAt(true);
      }

>>>>>>> 484da37e
      return account;
    } catch (RuntimeException e) {
      throw new ParameterException(INCORRECT_ACCOUNT);
    }
  }

  @Override
  public List<Account> getAccounts(HttpServletRequest req) throws ParameterException {
    String[] accountIDs = req.getParameterValues(ACCOUNT_PARAMETER);
    if (accountIDs == null || accountIDs.length == 0) {
      throw new ParameterException(MISSING_ACCOUNT);
    }
    List<Account> result = new ArrayList<>();
    for (String accountValue : accountIDs) {
      if (accountValue == null || accountValue.isEmpty()) {
        continue;
      }
      try {
        Account account = accountService.getAccount(Convert.parseAccountId(accountValue));
        if (account == null) {
          throw new ParameterException(UNKNOWN_ACCOUNT);
        }
        result.add(account);
      } catch (RuntimeException e) {
        throw new ParameterException(INCORRECT_ACCOUNT);
      }
    }
    return result;
  }

  @Override
  public Account getSenderAccount(HttpServletRequest req) throws ParameterException {
    Account account;
    String secretPhrase = Convert.emptyToNull(req.getParameter(SECRET_PHRASE_PARAMETER));
    String publicKeyString = Convert.emptyToNull(req.getParameter(PUBLIC_KEY_PARAMETER));
    if (secretPhrase != null) {
      account = accountService.getAccount(Crypto.getPublicKey(secretPhrase));
    } else if (publicKeyString != null) {
      try {
        account = accountService.getAccount(Convert.parseHexString(publicKeyString));
      } catch (RuntimeException e) {
        throw new ParameterException(INCORRECT_PUBLIC_KEY);
      }
    } else {
      throw new ParameterException(MISSING_SECRET_PHRASE_OR_PUBLIC_KEY);
    }
    if (account == null) {
      throw new ParameterException(UNKNOWN_ACCOUNT);
    }
    return account;
  }

  @Override
  public Alias getAlias(HttpServletRequest req) throws ParameterException {
    long aliasId;
    try {
      aliasId = Convert.parseUnsignedLong(Convert.emptyToNull(req.getParameter(ALIAS_PARAMETER)));
    } catch (RuntimeException e) {
      throw new ParameterException(INCORRECT_ALIAS);
    }
    String aliasName = Convert.emptyToNull(req.getParameter(ALIAS_NAME_PARAMETER));
    String tldName = Convert.emptyToNull(req.getParameter(TLD_PARAMETER));
    Alias alias = null;
    if (aliasId != 0) {
      alias = aliasService.getAlias(aliasId);
    } else if (aliasName == null && tldName != null) {
      alias = aliasService.getTLD(tldName);
    } else if (aliasName != null) {
      long tld = 0L;
      if(tldName != null) {
        Alias tldAlias = aliasService.getTLD(tldName);
        if(tldAlias == null) {
          throw new ParameterException(UNKNOWN_ALIAS);
        }
        tld = tldAlias.getId();
      }
      alias = aliasService.getAlias(aliasName, tld);
    } else {
      throw new ParameterException(MISSING_ALIAS_OR_ALIAS_NAME);
    }
    if (alias == null) {
      throw new ParameterException(UNKNOWN_ALIAS);
    }
    return alias;
  }

  @Override
  public Asset getAsset(HttpServletRequest req) throws ParameterException {
    String assetValue = Convert.emptyToNull(req.getParameter(ASSET_PARAMETER));
    if (assetValue == null) {
      throw new ParameterException(MISSING_ASSET);
    }
    Asset asset;
    try {
      long assetId = Convert.parseUnsignedLong(assetValue);
      asset = assetExchange.getAsset(assetId);
    } catch (RuntimeException e) {
      throw new ParameterException(INCORRECT_ASSET);
    }
    if (asset == null) {
      throw new ParameterException(UNKNOWN_ASSET);
    }
    return asset;
  }

  @Override
  public DigitalGoodsStore.Goods getGoods(HttpServletRequest req) throws ParameterException {
    String goodsValue = Convert.emptyToNull(req.getParameter(GOODS_PARAMETER));
    if (goodsValue == null) {
      throw new ParameterException(MISSING_GOODS);
    }

    try {
      long goodsId = Convert.parseUnsignedLong(goodsValue);
      DigitalGoodsStore.Goods goods = dgsGoodsStoreService.getGoods(goodsId);
      if (goods == null) {
        throw new ParameterException(UNKNOWN_GOODS);
      }
      return goods;
    } catch (RuntimeException e) {
      throw new ParameterException(INCORRECT_GOODS);
    }
  }

  @Override
  public DigitalGoodsStore.Purchase getPurchase(HttpServletRequest req) throws ParameterException {
    String purchaseIdString = Convert.emptyToNull(req.getParameter(PURCHASE_PARAMETER));
    if (purchaseIdString == null) {
      throw new ParameterException(MISSING_PURCHASE);
    }
    try {
      DigitalGoodsStore.Purchase purchase = dgsGoodsStoreService.getPurchase(Convert.parseUnsignedLong(purchaseIdString));
      if (purchase == null) {
        throw new ParameterException(INCORRECT_PURCHASE);
      }
      return purchase;
    } catch (RuntimeException e) {
      throw new ParameterException(INCORRECT_PURCHASE);
    }
  }

  @Override
  public EncryptedData getEncryptedMessage(HttpServletRequest req, Account recipientAccount, byte[] publicKey) throws ParameterException {
    String data = Convert.emptyToNull(req.getParameter(ENCRYPTED_MESSAGE_DATA_PARAMETER));
    String nonce = Convert.emptyToNull(req.getParameter(ENCRYPTED_MESSAGE_NONCE_PARAMETER));
    if (data != null && nonce != null) {
      try {
        return new EncryptedData(Convert.parseHexString(data), Convert.parseHexString(nonce));
      } catch (RuntimeException e) {
        throw new ParameterException(INCORRECT_ENCRYPTED_MESSAGE);
      }
    }
    String plainMessage = Convert.emptyToNull(req.getParameter(MESSAGE_TO_ENCRYPT_PARAMETER));
    if (plainMessage == null) {
      return null;
    }

    String secretPhrase = getSecretPhrase(req);
    boolean isText = Parameters.isTrue(req.getParameter(MESSAGE_TO_ENCRYPT_IS_TEXT_PARAMETER));
    try {
      byte[] plainMessageBytes = isText ? Convert.toBytes(plainMessage) : Convert.parseHexString(plainMessage);
      if(recipientAccount != null && recipientAccount.getPublicKey() != null) {
        return recipientAccount.encryptTo(plainMessageBytes, secretPhrase);
      } else if(publicKey != null) {
        return Account.encryptTo(plainMessageBytes, secretPhrase, publicKey);
      } else {
        throw new ParameterException(INCORRECT_RECIPIENT);
      }
    } catch (RuntimeException e) {
      throw new ParameterException(INCORRECT_PLAIN_MESSAGE);
    }
  }

  @Override
  public EncryptedData getEncryptToSelfMessage(HttpServletRequest req) throws ParameterException {
    String data = Convert.emptyToNull(req.getParameter(ENCRYPT_TO_SELF_MESSAGE_DATA));
    String nonce = Convert.emptyToNull(req.getParameter(ENCRYPT_TO_SELF_MESSAGE_NONCE));
    if (data != null && nonce != null) {
      try {
        return new EncryptedData(Convert.parseHexString(data), Convert.parseHexString(nonce));
      } catch (RuntimeException e) {
        throw new ParameterException(INCORRECT_ENCRYPTED_MESSAGE);
      }
    }
    String plainMessage = Convert.emptyToNull(req.getParameter(MESSAGE_TO_ENCRYPT_TO_SELF_PARAMETER));
    if (plainMessage == null) {
      return null;
    }
    String secretPhrase = getSecretPhrase(req);
    Account senderAccount = accountService.getAccount(Crypto.getPublicKey(secretPhrase));
    boolean isText = !Parameters.isFalse(req.getParameter(MESSAGE_TO_ENCRYPT_TO_SELF_IS_TEXT_PARAMETER));
    try {
      byte[] plainMessageBytes = isText ? Convert.toBytes(plainMessage) : Convert.parseHexString(plainMessage);
      return senderAccount.encryptTo(plainMessageBytes, secretPhrase);
    } catch (RuntimeException e) {
      throw new ParameterException(INCORRECT_PLAIN_MESSAGE);
    }
  }

  @Override
  public String getSecretPhrase(HttpServletRequest req) throws ParameterException {
    String secretPhrase = Convert.emptyToNull(req.getParameter(SECRET_PHRASE_PARAMETER));
    if (secretPhrase == null) {
      throw new ParameterException(MISSING_SECRET_PHRASE);
    }
    return secretPhrase;
  }

  @Override
  public int getNumberOfConfirmations(HttpServletRequest req) throws ParameterException {
    String numberOfConfirmationsValue = Convert.emptyToNull(req.getParameter(NUMBER_OF_CONFIRMATIONS_PARAMETER));
    if (numberOfConfirmationsValue != null) {
      try {
        int numberOfConfirmations = Integer.parseInt(numberOfConfirmationsValue);
        if (numberOfConfirmations <= blockchain.getHeight()) {
          return numberOfConfirmations;
        }
        throw new ParameterException(INCORRECT_NUMBER_OF_CONFIRMATIONS);
      } catch (NumberFormatException e) {
        throw new ParameterException(INCORRECT_NUMBER_OF_CONFIRMATIONS);
      }
    }
    return 0;
  }

  @Override
  public int getHeight(HttpServletRequest req) throws ParameterException {
    String heightValue = Convert.emptyToNull(req.getParameter(HEIGHT_PARAMETER));
    if (heightValue != null) {
      try {
        int height = Integer.parseInt(heightValue);
        if (height < 0 || height > blockchain.getHeight()) {
          throw new ParameterException(INCORRECT_HEIGHT);
        }
        if (height < blockchainProcessor.getMinRollbackHeight()) {
          throw new ParameterException(HEIGHT_NOT_AVAILABLE);
        }
        return height;
      } catch (NumberFormatException e) {
        throw new ParameterException(INCORRECT_HEIGHT);
      }
    }
    return -1;
  }

  @Override
  public Transaction parseTransaction(String transactionBytes, String transactionJSON) throws ParameterException {
    if (transactionBytes == null && transactionJSON == null) {
      throw new ParameterException(MISSING_TRANSACTION_BYTES_OR_JSON);
    }
    if (transactionBytes != null) {
      try {
        byte[] bytes = Convert.parseHexString(transactionBytes);
        return transactionProcessor.parseTransaction(bytes);
      } catch (BurstException.ValidationException | RuntimeException e) {
          logger.debug(e.getMessage(), e); // TODO remove?
        JsonObject response = new JsonObject();
        response.addProperty(ERROR_CODE_RESPONSE, 4);
        response.addProperty(ERROR_DESCRIPTION_RESPONSE, "Incorrect transactionBytes: " + e.toString());
        throw new ParameterException(response);
      }
    } else {
      try {
        JsonObject json = JSON.getAsJsonObject(JSON.parse(transactionJSON));
        return transactionProcessor.parseTransaction(json);
      } catch (BurstException.ValidationException | RuntimeException e) {
        logger.debug(e.getMessage(), e);
        JsonObject response = new JsonObject();
        response.addProperty(ERROR_CODE_RESPONSE, 4);
        response.addProperty(ERROR_DESCRIPTION_RESPONSE, "Incorrect transactionJSON: " + e.toString());
        throw new ParameterException(response);
      }
    }
  }

  @Override
  public AT getAT(HttpServletRequest req) throws ParameterException {
    String atValue = Convert.emptyToNull(req.getParameter(AT_PARAMETER));
    if (atValue == null) {
      throw new ParameterException(MISSING_AT);
    }
    String heightValue = Convert.emptyToNull(req.getParameter(HEIGHT_PARAMETER));
    int height = -1;
    if (heightValue != null) {
      try {
        height = Integer.parseInt(heightValue);
        if (height < 0 || height > blockchain.getHeight())
          throw new ParameterException(INCORRECT_HEIGHT);
      } catch (RuntimeException e) {
        throw new ParameterException(INCORRECT_HEIGHT);
      }
    }
    AT at;
    try {
      Long atId = Convert.parseUnsignedLong(atValue);
      at = atService.getAT(atId, height);
    } catch (RuntimeException e) {
      throw new ParameterException(INCORRECT_AT);
    }
    if (at == null) {
      throw new ParameterException(UNKNOWN_AT);
    }
    return at;
  }

  @Override
  public boolean getIncludeIndirect(HttpServletRequest req) {
    return Boolean.parseBoolean(req.getParameter(INCLUDE_INDIRECT_PARAMETER));
  }

  @Override
  public boolean getAmountCommitted(HttpServletRequest req) {
    return Boolean.parseBoolean(req.getParameter(GET_COMMITTED_AMOUNT_PARAMETER));
  }

<<<<<<< HEAD
=======
  @Override
  public boolean getBidirectional(HttpServletRequest req) {
    return Boolean.parseBoolean(req.getParameter(BIDIRECTIONAL_PARAMETER));
  }

>>>>>>> 484da37e
  @Override
  public boolean getEstimateCommitment(HttpServletRequest req) {
    return Boolean.parseBoolean(req.getParameter(ESTIMATE_COMMITMENT_PARAMETER));
  }
}<|MERGE_RESOLUTION|>--- conflicted
+++ resolved
@@ -98,8 +98,6 @@
         throw new ParameterException(INCORRECT_ACCOUNT);
       }
 
-<<<<<<< HEAD
-=======
       if(Account.checkIsAT(account)) {
         AT at = atService.getAT(account.getId());
         if(at == null) {
@@ -110,7 +108,6 @@
         account.setIsAt(true);
       }
 
->>>>>>> 484da37e
       return account;
     } catch (RuntimeException e) {
       throw new ParameterException(INCORRECT_ACCOUNT);
@@ -426,14 +423,11 @@
     return Boolean.parseBoolean(req.getParameter(GET_COMMITTED_AMOUNT_PARAMETER));
   }
 
-<<<<<<< HEAD
-=======
   @Override
   public boolean getBidirectional(HttpServletRequest req) {
     return Boolean.parseBoolean(req.getParameter(BIDIRECTIONAL_PARAMETER));
   }
 
->>>>>>> 484da37e
   @Override
   public boolean getEstimateCommitment(HttpServletRequest req) {
     return Boolean.parseBoolean(req.getParameter(ESTIMATE_COMMITMENT_PARAMETER));

package brs.services.impl;

import brs.*;
import brs.assetexchange.AssetExchange;
import brs.at.AT;
import brs.crypto.Crypto;
import brs.crypto.EncryptedData;
import brs.http.ParameterException;
import brs.http.common.Parameters;
import brs.services.*;
import brs.util.Convert;
import brs.util.JSON;
import signumj.entity.SignumAddress;

import com.google.gson.JsonObject;
import org.slf4j.Logger;
import org.slf4j.LoggerFactory;

import javax.servlet.http.HttpServletRequest;
import java.util.ArrayList;
import java.util.Arrays;
import java.util.List;

import static brs.http.JSONResponses.*;
import static brs.http.common.Parameters.*;
import static brs.http.common.ResultFields.ERROR_CODE_RESPONSE;
import static brs.http.common.ResultFields.ERROR_DESCRIPTION_RESPONSE;

public class ParameterServiceImpl implements ParameterService {

  private static final Logger logger = LoggerFactory.getLogger(ParameterServiceImpl.class);

  private final AccountService accountService;
  private final AliasService aliasService;
  private final AssetExchange assetExchange;
  private final DGSGoodsStoreService dgsGoodsStoreService;
  private final Blockchain blockchain;
  private final BlockchainProcessor blockchainProcessor;
  private final TransactionProcessor transactionProcessor;
  private final ATService atService;

  public ParameterServiceImpl(AccountService accountService, AliasService aliasService, AssetExchange assetExchange, DGSGoodsStoreService dgsGoodsStoreService, Blockchain blockchain,
      BlockchainProcessor blockchainProcessor,
      TransactionProcessor transactionProcessor, ATService atService) {
    this.accountService = accountService;
    this.aliasService = aliasService;
    this.assetExchange = assetExchange;
    this.dgsGoodsStoreService = dgsGoodsStoreService;
    this.blockchain = blockchain;
    this.blockchainProcessor = blockchainProcessor;
    this.transactionProcessor = transactionProcessor;
    this.atService = atService;
  }

  @Override
  public Account getAccount(HttpServletRequest req) throws BurstException {
    return getAccount(req, true);
  }

<<<<<<< HEAD

=======
>>>>>>> 5fb1e449
  @Override
  public Account getAccount(HttpServletRequest req, boolean checkPresent) throws BurstException {
    String accountId = Convert.emptyToNull(req.getParameter(ACCOUNT_PARAMETER));
    String heightValue = Convert.emptyToNull(req.getParameter(HEIGHT_PARAMETER));
    if (accountId == null && !checkPresent) {
      return null;
    }
    if (accountId == null) {
      throw new ParameterException(MISSING_ACCOUNT);
    }
    int height = -1;
    if (heightValue != null) {
      try {
        height = Integer.parseInt(heightValue);
        if (height < 0 || height > blockchain.getHeight())
          throw new ParameterException(INCORRECT_HEIGHT);
      } catch (RuntimeException e) {
        throw new ParameterException(INCORRECT_HEIGHT);
      }
    }

    try {
      SignumAddress accountAddress = Convert.parseAddress(accountId);
      Account account = height >= 0 ? accountService.getAccount(accountAddress.getSignedLongId(), height)
          : accountService.getAccount(accountAddress.getSignedLongId());

      if(account == null && accountAddress.getPublicKey() == null) {
        throw new ParameterException(UNKNOWN_ACCOUNT);
      }
      if(account == null) {
        account = new Account(accountAddress.getSignedLongId());
        account.setPublicKey(accountAddress.getPublicKey());
      }
      if(account.getPublicKey() == null && accountAddress.getPublicKey() != null) {
        account.setPublicKey(accountAddress.getPublicKey());
      }

      if(accountAddress.getPublicKey() != null && account.getPublicKey() != null && !Arrays.equals(account.getPublicKey(), accountAddress.getPublicKey())) {
        throw new ParameterException(INCORRECT_ACCOUNT);
      }

<<<<<<< HEAD
      if(Account.checkIsAT(account)) {
        AT at = atService.getAT(account.getId());
        if(at == null) {
          throw new ParameterException(UNKNOWN_AT);
        }
        account.setDescription(at.getDescription());
        account.setName(at.getName());
        account.setIsAt(true);
      }

=======
>>>>>>> 5fb1e449
      return account;
    } catch (RuntimeException e) {
      throw new ParameterException(INCORRECT_ACCOUNT);
    }
  }

  @Override
  public List<Account> getAccounts(HttpServletRequest req) throws ParameterException {
    String[] accountIDs = req.getParameterValues(ACCOUNT_PARAMETER);
    if (accountIDs == null || accountIDs.length == 0) {
      throw new ParameterException(MISSING_ACCOUNT);
    }
    List<Account> result = new ArrayList<>();
    for (String accountValue : accountIDs) {
      if (accountValue == null || accountValue.isEmpty()) {
        continue;
      }
      try {
        Account account = accountService.getAccount(Convert.parseAccountId(accountValue));
        if (account == null) {
          throw new ParameterException(UNKNOWN_ACCOUNT);
        }
        result.add(account);
      } catch (RuntimeException e) {
        throw new ParameterException(INCORRECT_ACCOUNT);
      }
    }
    return result;
  }

  @Override
  public Account getSenderAccount(HttpServletRequest req) throws ParameterException {
    Account account;
    String secretPhrase = Convert.emptyToNull(req.getParameter(SECRET_PHRASE_PARAMETER));
    String publicKeyString = Convert.emptyToNull(req.getParameter(PUBLIC_KEY_PARAMETER));
    if (secretPhrase != null) {
      account = accountService.getAccount(Crypto.getPublicKey(secretPhrase));
    } else if (publicKeyString != null) {
      try {
        account = accountService.getAccount(Convert.parseHexString(publicKeyString));
      } catch (RuntimeException e) {
        throw new ParameterException(INCORRECT_PUBLIC_KEY);
      }
    } else {
      throw new ParameterException(MISSING_SECRET_PHRASE_OR_PUBLIC_KEY);
    }
    if (account == null) {
      throw new ParameterException(UNKNOWN_ACCOUNT);
    }
    return account;
  }

  @Override
  public Alias getAlias(HttpServletRequest req) throws ParameterException {
    long aliasId;
    try {
      aliasId = Convert.parseUnsignedLong(Convert.emptyToNull(req.getParameter(ALIAS_PARAMETER)));
    } catch (RuntimeException e) {
      throw new ParameterException(INCORRECT_ALIAS);
    }
    String aliasName = Convert.emptyToNull(req.getParameter(ALIAS_NAME_PARAMETER));
    String tldName = Convert.emptyToNull(req.getParameter(TLD_PARAMETER));
    Alias alias = null;
    if (aliasId != 0) {
      alias = aliasService.getAlias(aliasId);
    } else if (aliasName == null && tldName != null) {
      alias = aliasService.getTLD(tldName);
    } else if (aliasName != null) {
      long tld = 0L;
      if(tldName != null) {
        Alias tldAlias = aliasService.getTLD(tldName);
        if(tldAlias == null) {
          throw new ParameterException(UNKNOWN_ALIAS);
        }
        tld = tldAlias.getId();
      }
      alias = aliasService.getAlias(aliasName, tld);
    } else {
      throw new ParameterException(MISSING_ALIAS_OR_ALIAS_NAME);
    }
    if (alias == null) {
      throw new ParameterException(UNKNOWN_ALIAS);
    }
    return alias;
  }

  @Override
  public Asset getAsset(HttpServletRequest req) throws ParameterException {
    String assetValue = Convert.emptyToNull(req.getParameter(ASSET_PARAMETER));
    if (assetValue == null) {
      throw new ParameterException(MISSING_ASSET);
    }
    Asset asset;
    try {
      long assetId = Convert.parseUnsignedLong(assetValue);
      asset = assetExchange.getAsset(assetId);
    } catch (RuntimeException e) {
      throw new ParameterException(INCORRECT_ASSET);
    }
    if (asset == null) {
      throw new ParameterException(UNKNOWN_ASSET);
    }
    return asset;
  }

  @Override
  public DigitalGoodsStore.Goods getGoods(HttpServletRequest req) throws ParameterException {
    String goodsValue = Convert.emptyToNull(req.getParameter(GOODS_PARAMETER));
    if (goodsValue == null) {
      throw new ParameterException(MISSING_GOODS);
    }

    try {
      long goodsId = Convert.parseUnsignedLong(goodsValue);
      DigitalGoodsStore.Goods goods = dgsGoodsStoreService.getGoods(goodsId);
      if (goods == null) {
        throw new ParameterException(UNKNOWN_GOODS);
      }
      return goods;
    } catch (RuntimeException e) {
      throw new ParameterException(INCORRECT_GOODS);
    }
  }

  @Override
  public DigitalGoodsStore.Purchase getPurchase(HttpServletRequest req) throws ParameterException {
    String purchaseIdString = Convert.emptyToNull(req.getParameter(PURCHASE_PARAMETER));
    if (purchaseIdString == null) {
      throw new ParameterException(MISSING_PURCHASE);
    }
    try {
      DigitalGoodsStore.Purchase purchase = dgsGoodsStoreService.getPurchase(Convert.parseUnsignedLong(purchaseIdString));
      if (purchase == null) {
        throw new ParameterException(INCORRECT_PURCHASE);
      }
      return purchase;
    } catch (RuntimeException e) {
      throw new ParameterException(INCORRECT_PURCHASE);
    }
  }

  @Override
  public EncryptedData getEncryptedMessage(HttpServletRequest req, Account recipientAccount, byte[] publicKey) throws ParameterException {
    String data = Convert.emptyToNull(req.getParameter(ENCRYPTED_MESSAGE_DATA_PARAMETER));
    String nonce = Convert.emptyToNull(req.getParameter(ENCRYPTED_MESSAGE_NONCE_PARAMETER));
    if (data != null && nonce != null) {
      try {
        return new EncryptedData(Convert.parseHexString(data), Convert.parseHexString(nonce));
      } catch (RuntimeException e) {
        throw new ParameterException(INCORRECT_ENCRYPTED_MESSAGE);
      }
    }
    String plainMessage = Convert.emptyToNull(req.getParameter(MESSAGE_TO_ENCRYPT_PARAMETER));
    if (plainMessage == null) {
      return null;
    }

    String secretPhrase = getSecretPhrase(req);
    boolean isText = Parameters.isTrue(req.getParameter(MESSAGE_TO_ENCRYPT_IS_TEXT_PARAMETER));
    try {
      byte[] plainMessageBytes = isText ? Convert.toBytes(plainMessage) : Convert.parseHexString(plainMessage);
      if(recipientAccount != null && recipientAccount.getPublicKey() != null) {
        return recipientAccount.encryptTo(plainMessageBytes, secretPhrase);
      } else if(publicKey != null) {
        return Account.encryptTo(plainMessageBytes, secretPhrase, publicKey);
      } else {
        throw new ParameterException(INCORRECT_RECIPIENT);
      }
    } catch (RuntimeException e) {
      throw new ParameterException(INCORRECT_PLAIN_MESSAGE);
    }
  }

  @Override
  public EncryptedData getEncryptToSelfMessage(HttpServletRequest req) throws ParameterException {
    String data = Convert.emptyToNull(req.getParameter(ENCRYPT_TO_SELF_MESSAGE_DATA));
    String nonce = Convert.emptyToNull(req.getParameter(ENCRYPT_TO_SELF_MESSAGE_NONCE));
    if (data != null && nonce != null) {
      try {
        return new EncryptedData(Convert.parseHexString(data), Convert.parseHexString(nonce));
      } catch (RuntimeException e) {
        throw new ParameterException(INCORRECT_ENCRYPTED_MESSAGE);
      }
    }
    String plainMessage = Convert.emptyToNull(req.getParameter(MESSAGE_TO_ENCRYPT_TO_SELF_PARAMETER));
    if (plainMessage == null) {
      return null;
    }
    String secretPhrase = getSecretPhrase(req);
    Account senderAccount = accountService.getAccount(Crypto.getPublicKey(secretPhrase));
    boolean isText = !Parameters.isFalse(req.getParameter(MESSAGE_TO_ENCRYPT_TO_SELF_IS_TEXT_PARAMETER));
    try {
      byte[] plainMessageBytes = isText ? Convert.toBytes(plainMessage) : Convert.parseHexString(plainMessage);
      return senderAccount.encryptTo(plainMessageBytes, secretPhrase);
    } catch (RuntimeException e) {
      throw new ParameterException(INCORRECT_PLAIN_MESSAGE);
    }
  }

  @Override
  public String getSecretPhrase(HttpServletRequest req) throws ParameterException {
    String secretPhrase = Convert.emptyToNull(req.getParameter(SECRET_PHRASE_PARAMETER));
    if (secretPhrase == null) {
      throw new ParameterException(MISSING_SECRET_PHRASE);
    }
    return secretPhrase;
  }

  @Override
  public int getNumberOfConfirmations(HttpServletRequest req) throws ParameterException {
    String numberOfConfirmationsValue = Convert.emptyToNull(req.getParameter(NUMBER_OF_CONFIRMATIONS_PARAMETER));
    if (numberOfConfirmationsValue != null) {
      try {
        int numberOfConfirmations = Integer.parseInt(numberOfConfirmationsValue);
        if (numberOfConfirmations <= blockchain.getHeight()) {
          return numberOfConfirmations;
        }
        throw new ParameterException(INCORRECT_NUMBER_OF_CONFIRMATIONS);
      } catch (NumberFormatException e) {
        throw new ParameterException(INCORRECT_NUMBER_OF_CONFIRMATIONS);
      }
    }
    return 0;
  }

  @Override
  public int getHeight(HttpServletRequest req) throws ParameterException {
    String heightValue = Convert.emptyToNull(req.getParameter(HEIGHT_PARAMETER));
    if (heightValue != null) {
      try {
        int height = Integer.parseInt(heightValue);
        if (height < 0 || height > blockchain.getHeight()) {
          throw new ParameterException(INCORRECT_HEIGHT);
        }
        if (height < blockchainProcessor.getMinRollbackHeight()) {
          throw new ParameterException(HEIGHT_NOT_AVAILABLE);
        }
        return height;
      } catch (NumberFormatException e) {
        throw new ParameterException(INCORRECT_HEIGHT);
      }
    }
    return -1;
  }

  @Override
  public Transaction parseTransaction(String transactionBytes, String transactionJSON) throws ParameterException {
    if (transactionBytes == null && transactionJSON == null) {
      throw new ParameterException(MISSING_TRANSACTION_BYTES_OR_JSON);
    }
    if (transactionBytes != null) {
      try {
        byte[] bytes = Convert.parseHexString(transactionBytes);
        return transactionProcessor.parseTransaction(bytes);
      } catch (BurstException.ValidationException | RuntimeException e) {
          logger.debug(e.getMessage(), e); // TODO remove?
        JsonObject response = new JsonObject();
        response.addProperty(ERROR_CODE_RESPONSE, 4);
        response.addProperty(ERROR_DESCRIPTION_RESPONSE, "Incorrect transactionBytes: " + e.toString());
        throw new ParameterException(response);
      }
    } else {
      try {
        JsonObject json = JSON.getAsJsonObject(JSON.parse(transactionJSON));
        return transactionProcessor.parseTransaction(json);
      } catch (BurstException.ValidationException | RuntimeException e) {
        logger.debug(e.getMessage(), e);
        JsonObject response = new JsonObject();
        response.addProperty(ERROR_CODE_RESPONSE, 4);
        response.addProperty(ERROR_DESCRIPTION_RESPONSE, "Incorrect transactionJSON: " + e.toString());
        throw new ParameterException(response);
      }
    }
  }

  @Override
  public AT getAT(HttpServletRequest req) throws ParameterException {
    String atValue = Convert.emptyToNull(req.getParameter(AT_PARAMETER));
    if (atValue == null) {
      throw new ParameterException(MISSING_AT);
    }
    String heightValue = Convert.emptyToNull(req.getParameter(HEIGHT_PARAMETER));
    int height = -1;
    if (heightValue != null) {
      try {
        height = Integer.parseInt(heightValue);
        if (height < 0 || height > blockchain.getHeight())
          throw new ParameterException(INCORRECT_HEIGHT);
      } catch (RuntimeException e) {
        throw new ParameterException(INCORRECT_HEIGHT);
      }
    }
    AT at;
    try {
      Long atId = Convert.parseUnsignedLong(atValue);
      at = atService.getAT(atId, height);
    } catch (RuntimeException e) {
      throw new ParameterException(INCORRECT_AT);
    }
    if (at == null) {
      throw new ParameterException(UNKNOWN_AT);
    }
    return at;
  }

  @Override
  public boolean getIncludeIndirect(HttpServletRequest req) {
    return Boolean.parseBoolean(req.getParameter(INCLUDE_INDIRECT_PARAMETER));
  }

  @Override
  public boolean getAmountCommitted(HttpServletRequest req) {
    return Boolean.parseBoolean(req.getParameter(GET_COMMITTED_AMOUNT_PARAMETER));
  }

<<<<<<< HEAD
=======
  @Override
  public boolean getBidirectional(HttpServletRequest req) {
    return Boolean.parseBoolean(req.getParameter(BIDIRECTIONAL_PARAMETER));
  }

>>>>>>> 5fb1e449
  @Override
  public boolean getEstimateCommitment(HttpServletRequest req) {
    return Boolean.parseBoolean(req.getParameter(ESTIMATE_COMMITMENT_PARAMETER));
  }
}<|MERGE_RESOLUTION|>--- conflicted
+++ resolved
@@ -57,10 +57,6 @@
     return getAccount(req, true);
   }
 
-<<<<<<< HEAD
-
-=======
->>>>>>> 5fb1e449
   @Override
   public Account getAccount(HttpServletRequest req, boolean checkPresent) throws BurstException {
     String accountId = Convert.emptyToNull(req.getParameter(ACCOUNT_PARAMETER));
@@ -102,7 +98,6 @@
         throw new ParameterException(INCORRECT_ACCOUNT);
       }
 
-<<<<<<< HEAD
       if(Account.checkIsAT(account)) {
         AT at = atService.getAT(account.getId());
         if(at == null) {
@@ -113,8 +108,6 @@
         account.setIsAt(true);
       }
 
-=======
->>>>>>> 5fb1e449
       return account;
     } catch (RuntimeException e) {
       throw new ParameterException(INCORRECT_ACCOUNT);
@@ -430,14 +423,11 @@
     return Boolean.parseBoolean(req.getParameter(GET_COMMITTED_AMOUNT_PARAMETER));
   }
 
-<<<<<<< HEAD
-=======
   @Override
   public boolean getBidirectional(HttpServletRequest req) {
     return Boolean.parseBoolean(req.getParameter(BIDIRECTIONAL_PARAMETER));
   }
 
->>>>>>> 5fb1e449
   @Override
   public boolean getEstimateCommitment(HttpServletRequest req) {
     return Boolean.parseBoolean(req.getParameter(ESTIMATE_COMMITMENT_PARAMETER));

--- conflicted
+++ resolved
@@ -210,15 +210,10 @@
 //    	toolBar.add(openPhoenixButton);
     	toolBar.add(openWebUiButton);
     	toolBar.add(editConfButton);
-<<<<<<< HEAD
-    	if(Burst.getPropertyService().getBoolean(Props.API_DEBUG) || Burst.getPropertyService().getBoolean(Props.DEV_TESTNET))
-    		toolBar.add(popOffButton);
-=======
-    	if(Burst.getPropertyService().getBoolean(Props.API_DEBUG)) {
+    	if(Burst.getPropertyService().getBoolean(Props.API_DEBUG) || Burst.getPropertyService().getBoolean(Props.DEV_TESTNET)) {
           toolBar.add(popOffButton);
           toolBar.add(popOffMaxButton);
     	}
->>>>>>> 19d6ce93
 
     	openWebUiItem.addActionListener(e -> openWebUi());
     	showItem.addActionListener(e -> showWindow());

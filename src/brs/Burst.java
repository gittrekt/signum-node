--- conflicted
+++ resolved
@@ -153,10 +153,6 @@
 
   public static void main(String[] args) {
     validateVersionNotDev(VERSION);
-<<<<<<< HEAD
-
-=======
->>>>>>> b78477c1
     Runtime.getRuntime().addShutdownHook(new Thread(Burst::shutdown));
     init();
   }
@@ -171,11 +167,7 @@
   private static boolean isDevVersion(String version) {
     return Integer.parseInt(version.split("\\.")[1]) % 2 != 0;
   }
-<<<<<<< HEAD
-
-=======
-  
->>>>>>> b78477c1
+
   public static void init(Properties customProperties) {
     loadWallet(new PropertyServiceImpl(customProperties));
   }

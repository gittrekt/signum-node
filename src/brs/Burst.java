--- conflicted
+++ resolved
@@ -47,11 +47,7 @@
 
 public final class Burst {
 
-<<<<<<< HEAD
   public static final Version VERSION = Version.parse("v3.7.2");
-=======
-  public static final Version VERSION = Version.parse("v3.7.1");
->>>>>>> e76b9774
   public static final String APPLICATION = "BRS";
 
   public static final String CONF_FOLDER = "./conf";

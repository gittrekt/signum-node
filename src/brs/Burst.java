package brs;

import brs.assetexchange.AssetExchange;
import brs.assetexchange.AssetExchangeImpl;
import brs.at.AT;
import brs.db.BlockDb;
import brs.db.TransactionDb;
import brs.db.cache.DBCacheManagerImpl;
import brs.db.sql.Db;
import brs.db.store.BlockchainStore;
import brs.db.store.Dbs;
import brs.db.store.DerivedTableManager;
import brs.db.store.Stores;
import brs.deeplink.DeeplinkQRCodeGenerator;
import brs.feesuggestions.FeeSuggestionCalculator;
import brs.fluxcapacitor.FluxCapacitor;
import brs.fluxcapacitor.FluxCapacitorImpl;
import brs.grpc.proto.BrsService;
import brs.http.API;
import brs.http.APITransactionManager;
import brs.http.APITransactionManagerImpl;
import brs.peer.Peers;
import brs.props.NetworkParameters;
import brs.props.PropertyService;
import brs.props.PropertyServiceImpl;
import brs.props.Props;
import brs.services.*;
import brs.services.impl.*;
import brs.statistics.StatisticsManagerImpl;
import brs.util.DownloadCacheImpl;
import brs.util.LoggerConfigurator;
import brs.util.ThreadPool;
import brs.util.Time;
import burst.kit.util.BurstKitUtils;
import io.grpc.Server;

import org.apache.commons.cli.CommandLine;
import org.apache.commons.cli.DefaultParser;
import org.apache.commons.cli.Option;
import org.apache.commons.cli.Options;
import org.slf4j.Logger;
import org.slf4j.LoggerFactory;

import java.io.*;
import java.util.Properties;
import java.util.regex.Matcher;
import java.util.regex.Pattern;

public final class Burst {

<<<<<<< HEAD
  public static final Version VERSION = Version.parse("v3.2.1");

=======
  public static final Version VERSION = Version.parse("v3.2.0");
>>>>>>> bd422003
  public static final String APPLICATION = "BRS";

  public static final String CONF_FOLDER = "./conf";
  public static final String DEFAULT_PROPERTIES_NAME = "brs-default.properties";
  public static final String PROPERTIES_NAME = "brs.properties";

  public static final Option CONF_FOLDER_OPTION = Option.builder("c")
		  .longOpt("config")
		  .argName("conf folder")
		  .numberOfArgs(1)
		  .desc("The configuration folder to use")
		  .build();

  public static final Options CLI_OPTIONS = new Options()
		  .addOption(CONF_FOLDER_OPTION)
		  .addOption(Option.builder("l")
	        		.longOpt("headless")
	        		.desc("Run in headless mode")
	        		.build())
		  .addOption(Option.builder("h")
	        		.longOpt("help")
	        		.build());

  private static final Logger logger = LoggerFactory.getLogger(Burst.class);

  private static Stores stores;
  private static Dbs dbs;

  private static ThreadPool threadPool;

  private static BlockchainImpl blockchain;
  private static BlockchainProcessorImpl blockchainProcessor;
  private static TransactionProcessorImpl transactionProcessor;

  private static PropertyService propertyService;
  private static FluxCapacitor fluxCapacitor;

  private static DBCacheManagerImpl dbCacheManager;

  private static API api;
  private static Server apiV2Server;

  private static PropertyService loadProperties(String confFolder) {
    logger.info("Initializing Signum Node version {}", VERSION);
    
    logger.info("Configurations from folder {}", confFolder);
    Properties defaultProperties = new Properties();
    try (InputStream is = new FileInputStream(new File(confFolder, DEFAULT_PROPERTIES_NAME))) {
       defaultProperties.load(is);
    } catch (IOException e) {
      throw new RuntimeException("Error loading " + DEFAULT_PROPERTIES_NAME, e);
    }

    Properties properties = new Properties(defaultProperties);
    try (InputStream is = new FileInputStream(new File(confFolder, PROPERTIES_NAME))) {
      if (is != null) { // parse if brs.properties was loaded
        properties.load(is);
      }
    } catch (IOException e) {
      logger.info("Custom user properties file {} not loaded", PROPERTIES_NAME);
    }
    
    return new PropertyServiceImpl(properties);
  }

  private Burst() {
  } // never

  public static Blockchain getBlockchain() {
    return blockchain;
  }

  public static BlockchainProcessorImpl getBlockchainProcessor() {
    return blockchainProcessor;
  }

  public static TransactionProcessorImpl getTransactionProcessor() {
    return transactionProcessor;
  }

  public static Stores getStores() {
    return stores;
  }

  public static Dbs getDbs() {
    return dbs;
  }

  public static void main(String []args) {
    Runtime.getRuntime().addShutdownHook(new Thread(Burst::shutdown));
    String confFolder = CONF_FOLDER;
    try {
      CommandLine cmd = new DefaultParser().parse(CLI_OPTIONS, args);
      if(cmd.hasOption(CONF_FOLDER_OPTION.getOpt()))
    	  confFolder = cmd.getOptionValue(CONF_FOLDER_OPTION.getOpt());
    }
    catch (Exception e) {
    	logger.error("Exception parsing command line arguments", e);
	}
    init(confFolder);
  }

  private static boolean validateVersionNotDev(PropertyService propertyService) {
    if(VERSION.isPrelease() && propertyService.getString(Props.NETWORK_NAME).equals(Constants.SIGNUM_NETWORK_NAME)) {
      logger.error("THIS IS A DEVELOPMENT VERSION, PLEASE DO NOT USE THIS ON Signum MAINNET");
      return false;
    }
    return true;
  }
  
  public static void init(Properties customProperties) {
    loadWallet(new PropertyServiceImpl(customProperties));
  }

  private static void init(String confFolder) {
    loadWallet(loadProperties(confFolder));
  }

  private static void loadWallet(PropertyService propertyService) {
    LoggerConfigurator.init();

    Burst.propertyService = propertyService;

    String networkParametersClass = propertyService.getString(Props.NETWORK_PARAMETERS);
    NetworkParameters params = null;
    if(networkParametersClass != null) {
      try {
        params = (NetworkParameters) Class.forName(networkParametersClass).getConstructor().newInstance();
        propertyService.setNetworkParameters(params);
      } catch (Exception e) {
        logger.error(e.getMessage(), e);
        System.exit(1);
      }
    }
    
	if(!validateVersionNotDev(propertyService))
		return;

    try {
      long startTime = System.currentTimeMillis();
      
      // Address prefix and coin name
      BurstKitUtils.setAddressPrefix(propertyService.getString(Props.ADDRESS_PREFIX));
      BurstKitUtils.addAddressPrefix("BURST");
      BurstKitUtils.setValueSuffix(propertyService.getString(Props.VALUE_SUFIX));

      final TimeService timeService = new TimeServiceImpl();

      final DerivedTableManager derivedTableManager = new DerivedTableManager();

      final StatisticsManagerImpl statisticsManager = new StatisticsManagerImpl(timeService);
      dbCacheManager = new DBCacheManagerImpl(statisticsManager);

      threadPool = new ThreadPool(propertyService);

      Db.init(propertyService, dbCacheManager);
      dbs = Db.getDbsByDatabaseType();

      stores = new Stores(derivedTableManager, dbCacheManager, timeService, propertyService, dbs.getTransactionDb(), params);

      final TransactionDb transactionDb = dbs.getTransactionDb();
      final BlockDb blockDb =  dbs.getBlockDb();
      final BlockchainStore blockchainStore = stores.getBlockchainStore();
      blockchain = new BlockchainImpl(transactionDb, blockDb, blockchainStore, propertyService);

      final AliasService aliasService = new AliasServiceImpl(stores.getAliasStore());
      fluxCapacitor = new FluxCapacitorImpl(blockchain, propertyService);

      EconomicClustering economicClustering = new EconomicClustering(blockchain);

      final AccountService accountService = new AccountServiceImpl(stores.getAccountStore(), stores.getAssetTransferStore());

      final DownloadCacheImpl downloadCache = new DownloadCacheImpl(propertyService, fluxCapacitor, blockchain);

      final Generator generator = propertyService.getBoolean(Props.DEV_MOCK_MINING) ?
          new GeneratorImpl.MockGenerator(propertyService, blockchain, accountService, timeService, fluxCapacitor) :
            new GeneratorImpl(blockchain, downloadCache, accountService, timeService, fluxCapacitor);

      final TransactionService transactionService = new TransactionServiceImpl(accountService, blockchain);

      transactionProcessor = new TransactionProcessorImpl(propertyService, economicClustering, blockchain, stores, timeService, dbs,
          accountService, transactionService, threadPool);

      final ATService atService = new ATServiceImpl(stores.getAtStore());
      final SubscriptionService subscriptionService = new SubscriptionServiceImpl(stores.getSubscriptionStore(), transactionDb, blockchain, aliasService, accountService);
      final DGSGoodsStoreService digitalGoodsStoreService = new DGSGoodsStoreServiceImpl(blockchain, stores.getDigitalGoodsStoreStore(), accountService);
      final EscrowService escrowService = new EscrowServiceImpl(stores.getEscrowStore(), blockchain, aliasService, accountService);

      final AssetExchange assetExchange = new AssetExchangeImpl(accountService, stores.getTradeStore(), stores.getAccountStore(), stores.getAssetTransferStore(), stores.getAssetStore(), stores.getOrderStore());

      final IndirectIncomingService indirectIncomingService = new IndirectIncomingServiceImpl(stores.getIndirectIncomingStore(), propertyService);

      TransactionType.init(blockchain, fluxCapacitor, accountService, digitalGoodsStoreService, aliasService, assetExchange, subscriptionService, escrowService);

      final BlockService blockService = new BlockServiceImpl(accountService, transactionService, blockchain, downloadCache, generator, params);
      blockchainProcessor = new BlockchainProcessorImpl(threadPool, blockService, transactionProcessor, blockchain, propertyService, subscriptionService,
          timeService, derivedTableManager,
          blockDb, transactionDb, economicClustering, blockchainStore, stores, escrowService, transactionService, downloadCache, generator, statisticsManager,
          dbCacheManager, accountService, indirectIncomingService);

      generator.generateForBlockchainProcessor(threadPool, blockchainProcessor);

      final DeeplinkQRCodeGenerator deepLinkQRCodeGenerator = new DeeplinkQRCodeGenerator();

      final ParameterService parameterService = new ParameterServiceImpl(accountService, aliasService, assetExchange,
          digitalGoodsStoreService, blockchain, blockchainProcessor, transactionProcessor, atService);

      addBlockchainListeners(blockchainProcessor, accountService, digitalGoodsStoreService, blockchain, dbs.getTransactionDb());

      final APITransactionManager apiTransactionManager = new APITransactionManagerImpl(parameterService, transactionProcessor, blockchain, accountService, transactionService);

      Peers.init(timeService, accountService, blockchain, transactionProcessor, blockchainProcessor, propertyService, threadPool);
      if(params != null) {
        params.initialize(parameterService, accountService, apiTransactionManager);
        TransactionType.setNetworkParameters(params);
      }
      
      final FeeSuggestionCalculator feeSuggestionCalculator = new FeeSuggestionCalculator(blockchainProcessor, stores.getUnconfirmedTransactionStore());

      api = new API(transactionProcessor, blockchain, blockchainProcessor, parameterService,
          accountService, aliasService, assetExchange, escrowService, digitalGoodsStoreService,
          subscriptionService, atService, timeService, economicClustering, propertyService, threadPool,
          transactionService, blockService, generator, apiTransactionManager, feeSuggestionCalculator,
          deepLinkQRCodeGenerator, indirectIncomingService, params);
      
      if (propertyService.getBoolean(Props.API_V2_SERVER)) {
          int port = propertyService.getInt(Props.API_V2_PORT);
          logger.info("Starting V2 API Server on port {}", port);
          String hostname = propertyService.getString(Props.API_V2_LISTEN);
          apiV2Server = new BrsService(blockchainProcessor, blockchain, blockService, accountService, generator, transactionProcessor, timeService, feeSuggestionCalculator, atService, aliasService, indirectIncomingService, fluxCapacitor, escrowService, assetExchange, subscriptionService, digitalGoodsStoreService, propertyService).start(hostname, port);
      } else {
          logger.info("Not starting V2 API Server - it is disabled.");
      }

      if (propertyService.getBoolean(Props.BRS_DEBUG_TRACE_ENABLED))
        DebugTrace.init(propertyService, blockchainProcessor, accountService, assetExchange, digitalGoodsStoreService);

      int timeMultiplier = (propertyService.getBoolean(Props.DEV_OFFLINE)) ? Math.max(propertyService.getInt(Props.DEV_TIMEWARP), 1) : 1;

      threadPool.start(timeMultiplier);
      if (timeMultiplier > 1) {
        timeService.setTime(new Time.FasterTime(Math.max(timeService.getEpochTime(), getBlockchain().getLastBlock().getTimestamp()), timeMultiplier));
        logger.info("TIME WILL FLOW {} TIMES FASTER!", timeMultiplier);
      }

      long currentTime = System.currentTimeMillis();
      logger.info("Initialization took {} ms", currentTime - startTime);
      logger.info("Signum Multiverse {} started successfully.", VERSION);
      logger.info("Running network: {}", propertyService.getString(Props.NETWORK_NAME));
    } catch (Exception e) {
      logger.error(e.getMessage(), e);
      System.exit(1);
    }
    (new Thread(Burst::commandHandler)).start();
  }

  private static void addBlockchainListeners(BlockchainProcessor blockchainProcessor, AccountService accountService, DGSGoodsStoreService goodsService, Blockchain blockchain,
      TransactionDb transactionDb) {

    final AT.HandleATBlockTransactionsListener handleATBlockTransactionListener = new AT.HandleATBlockTransactionsListener(accountService, blockchain, transactionDb);
    final DGSGoodsStoreServiceImpl.ExpiredPurchaseListener devNullListener = new DGSGoodsStoreServiceImpl.ExpiredPurchaseListener(accountService, goodsService);

    blockchainProcessor.addListener(handleATBlockTransactionListener, BlockchainProcessor.Event.AFTER_BLOCK_APPLY);
    blockchainProcessor.addListener(devNullListener, BlockchainProcessor.Event.AFTER_BLOCK_APPLY);
  }

  private static void shutdown() {
    shutdown(false);
  }

  private static void commandHandler() {
    BufferedReader reader = new BufferedReader(new InputStreamReader(System.in));
    try {
      String command;
      while ( ( command = reader.readLine() ) != null){
        logger.debug("received command: >{}<", command);
        if ( command.equals(".shutdown") ) {
          shutdown(false);
          System.exit(0);
        } else if ( command.startsWith(".popoff ") ) {
          Pattern r = Pattern.compile("^\\.popoff (\\d+)$");
          Matcher m = r.matcher(command);
          if (m.find()) {
            int numBlocks = Integer.parseInt(m.group(1));
            if (numBlocks > 0) {
              blockchainProcessor.popOffTo(blockchain.getHeight() - numBlocks);
            }
          }
        }
      }
    } catch ( IOException e ) {
      // ignore
    }
  }

  public static void shutdown(boolean ignoreDBShutdown) {
    logger.info("Shutting down...");
    if (api != null)
      api.shutdown();
    if (apiV2Server != null)
      apiV2Server.shutdownNow();
    if (threadPool != null) {
      Peers.shutdown(threadPool);
      threadPool.shutdown();
    }
    if(! ignoreDBShutdown) {
      Db.shutdown();
    }
    if (dbCacheManager != null)
      dbCacheManager.close();
    if (blockchainProcessor != null && blockchainProcessor.getOclVerify()) {
      OCLPoC.destroy();
    }
    logger.info("BRS {} stopped.", VERSION);
    LoggerConfigurator.shutdown();
  }

  public static PropertyService getPropertyService() {
    return propertyService;
  }

  public static FluxCapacitor getFluxCapacitor() { return fluxCapacitor; }

}<|MERGE_RESOLUTION|>--- conflicted
+++ resolved
@@ -48,12 +48,7 @@
 
 public final class Burst {
 
-<<<<<<< HEAD
   public static final Version VERSION = Version.parse("v3.2.1");
-
-=======
-  public static final Version VERSION = Version.parse("v3.2.0");
->>>>>>> bd422003
   public static final String APPLICATION = "BRS";
 
   public static final String CONF_FOLDER = "./conf";

--- conflicted
+++ resolved
@@ -48,12 +48,7 @@
 
 public final class Burst {
 
-<<<<<<< HEAD
   public static final Version VERSION = Version.parse("v3.2.0-beta2");
-=======
-  public static final Version VERSION = Version.parse("v3.3.0-alpha1");
->>>>>>> 1d61b388
-
   public static final String APPLICATION = "BRS";
 
   public static final String CONF_FOLDER = "./conf";

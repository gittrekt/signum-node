--- conflicted
+++ resolved
@@ -46,11 +46,7 @@
 
 public final class Burst {
 
-<<<<<<< HEAD
   public static final Version VERSION = Version.parse("v2.6.0-alpha1");
-=======
-  public static final Version VERSION = Version.parse("v2.5.4");
->>>>>>> 19d6ce93
 
   public static final String APPLICATION = "BRS";
 

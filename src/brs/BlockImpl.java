--- conflicted
+++ resolved
@@ -40,15 +40,8 @@
 
   private byte[] blockSignature;
 
-<<<<<<< HEAD
-  @Column(name = "CUMULATIVE_DIFFICULTY")
-  private byte[] cumulativeDifficulty = BigInteger.ZERO.toByteArray();
-  // @javax.persistence.Convert(converter = BigIntegerConverter.class)
-
-  @Column(name = "BASE_TARGET")
-=======
   private BigInteger cumulativeDifficulty = BigInteger.ZERO;
->>>>>>> 601224d8
+
   private long baseTarget = Constants.INITIAL_BASE_TARGET;
   private volatile long nextBlockId;
   private int height = -1;
@@ -104,44 +97,12 @@
     this.blockATs = blockATs;
   }
 
-<<<<<<< HEAD
-  @ConstructorProperties({"version", "timestamp", "previous_block_id", "total_amount", "total_fee",
-      "payload_length", "payload_hash", "generator_public_key", "generation_signature",
-      "block_signature", "previous_block_hash", "cumulative_difficulty", "base_target",
-      "next_block_id", "height", "id", "nonce", "ats"})
-  public BlockImpl(int version, int timestamp, long previousBlockId, long totalAmountNQT,
-      long totalFeeNQT, int payloadLength, byte[] payloadHash, byte[] generatorPublicKey,
-      byte[] generationSignature, byte[] blockSignature, byte[] previousBlockHash,
-      byte[] cumulativeDifficulty, long baseTarget, long nextBlockId, int height, Long id,
-      long nonce, byte[] blockATs) throws BurstException.ValidationException {
-
-    this(version, timestamp, previousBlockId, totalAmountNQT, totalFeeNQT, payloadLength,
-        payloadHash, generatorPublicKey, generationSignature, blockSignature, previousBlockHash,
-        null, nonce, blockATs);
-
-    /*
-     * logger.debug("int version: " + version); logger.debug("int timstamp: " + timestamp);
-     * logger.debug("long previous_block_id: " + previousBlockId); logger.debug(
-     * "long total_amount: " + totalAmountNQT); logger.debug("long total_fee: " + totalFeeNQT);
-     * logger.debug("long payload_length: " + payloadLength); logger.debug("byte payload_hash: " +
-     * payloadHash); logger.debug("byte generator_public_key: " + generatorPublicKey); logger.debug(
-     * "byte generation_signature: " + generationSignature); logger.debug("byte block_signature: " +
-     * blockSignature); logger.debug("byte previous_block_hash: " + previousBlockHash);
-     * logger.debug("bigint cumulative_difficulty: " + cumulativeDifficulty); logger.debug(
-     * "long base_target: " + baseTarget); logger.debug("long next_block_id: " + nextBlockId);
-     * logger.debug("int height: " + height); logger.debug("Long id: " + id); logger.debug(
-     * "int nonce: " + nonce); logger.debug("byte[] ats: " + blockATs);
-     */
-    this.cumulativeDifficulty =
-        cumulativeDifficulty == null ? BigInteger.ZERO.toByteArray() : cumulativeDifficulty;
-=======
   public BlockImpl(int version, int timestamp, long previousBlockId, long totalAmountNQT, long totalFeeNQT, int payloadLength, byte[] payloadHash, byte[] generatorPublicKey, byte[] generationSignature, byte[] blockSignature, byte[] previousBlockHash, BigInteger cumulativeDifficulty, long baseTarget,
       long nextBlockId, int height, Long id, long nonce, byte[] blockATs) throws BurstException.ValidationException {
 
     this(version, timestamp, previousBlockId, totalAmountNQT, totalFeeNQT, payloadLength, payloadHash, generatorPublicKey, generationSignature, blockSignature, previousBlockHash, null, nonce, blockATs);
 
     this.cumulativeDifficulty = cumulativeDifficulty == null ? BigInteger.ZERO : cumulativeDifficulty;
->>>>>>> 601224d8
     this.baseTarget = baseTarget;
     this.nextBlockId = Optional.ofNullable(nextBlockId).orElse(0L);
     this.height = height;

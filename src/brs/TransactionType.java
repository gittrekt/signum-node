package brs;

import brs.Attachment.AbstractAttachment;
import brs.Attachment.AutomatedTransactionsCreation;
import brs.BurstException.NotValidException;
import brs.BurstException.ValidationException;
import brs.at.AT_Constants;
import brs.at.AT_Controller;
import brs.at.AT_Exception;
import brs.services.AccountService;
import brs.services.AliasService;
import brs.services.AssetService;
import brs.services.AssetTransferService;
import brs.services.DGSGoodsStoreService;
import brs.services.EscrowService;
import brs.services.OrderService;
import brs.services.SubscriptionService;
import brs.util.Convert;
import org.json.simple.JSONObject;

import org.slf4j.Logger;
import org.slf4j.LoggerFactory;

import java.nio.ByteBuffer;
import java.util.*;

public abstract class TransactionType {

  private static final Logger logger = LoggerFactory.getLogger(TransactionType.class);

  private static final byte TYPE_PAYMENT = 0;
  private static final byte TYPE_MESSAGING = 1;
  private static final byte TYPE_COLORED_COINS = 2;
  private static final byte TYPE_DIGITAL_GOODS = 3;
  private static final byte TYPE_ACCOUNT_CONTROL = 4;

  private static final byte TYPE_BURST_MINING = 20; // jump some for easier nxt updating
  private static final byte TYPE_ADVANCED_PAYMENT = 21;
  private static final byte TYPE_AUTOMATED_TRANSACTIONS = 22;

  private static final byte SUBTYPE_PAYMENT_ORDINARY_PAYMENT = 0;

  private static final byte SUBTYPE_MESSAGING_ARBITRARY_MESSAGE = 0;
  private static final byte SUBTYPE_MESSAGING_ALIAS_ASSIGNMENT = 1;
  private static final byte SUBTYPE_MESSAGING_ACCOUNT_INFO = 5;
  private static final byte SUBTYPE_MESSAGING_ALIAS_SELL = 6;
  private static final byte SUBTYPE_MESSAGING_ALIAS_BUY = 7;

  private static final byte SUBTYPE_COLORED_COINS_ASSET_ISSUANCE = 0;
  private static final byte SUBTYPE_COLORED_COINS_ASSET_TRANSFER = 1;
  private static final byte SUBTYPE_COLORED_COINS_ASK_ORDER_PLACEMENT = 2;
  private static final byte SUBTYPE_COLORED_COINS_BID_ORDER_PLACEMENT = 3;
  private static final byte SUBTYPE_COLORED_COINS_ASK_ORDER_CANCELLATION = 4;
  private static final byte SUBTYPE_COLORED_COINS_BID_ORDER_CANCELLATION = 5;

  private static final byte SUBTYPE_DIGITAL_GOODS_LISTING = 0;
  private static final byte SUBTYPE_DIGITAL_GOODS_DELISTING = 1;
  private static final byte SUBTYPE_DIGITAL_GOODS_PRICE_CHANGE = 2;
  private static final byte SUBTYPE_DIGITAL_GOODS_QUANTITY_CHANGE = 3;
  private static final byte SUBTYPE_DIGITAL_GOODS_PURCHASE = 4;
  private static final byte SUBTYPE_DIGITAL_GOODS_DELIVERY = 5;
  private static final byte SUBTYPE_DIGITAL_GOODS_FEEDBACK = 6;
  private static final byte SUBTYPE_DIGITAL_GOODS_REFUND = 7;

  private static final byte SUBTYPE_AT_CREATION = 0;
  private static final byte SUBTYPE_AT_NXT_PAYMENT = 1;

  private static final byte SUBTYPE_ACCOUNT_CONTROL_EFFECTIVE_BALANCE_LEASING = 0;

  private static final byte SUBTYPE_BURST_MINING_REWARD_RECIPIENT_ASSIGNMENT = 0;

  private static final byte SUBTYPE_ADVANCED_PAYMENT_ESCROW_CREATION = 0;
  private static final byte SUBTYPE_ADVANCED_PAYMENT_ESCROW_SIGN = 1;
  private static final byte SUBTYPE_ADVANCED_PAYMENT_ESCROW_RESULT = 2;
  private static final byte SUBTYPE_ADVANCED_PAYMENT_SUBSCRIPTION_SUBSCRIBE = 3;
  private static final byte SUBTYPE_ADVANCED_PAYMENT_SUBSCRIPTION_CANCEL = 4;
  private static final byte SUBTYPE_ADVANCED_PAYMENT_SUBSCRIPTION_PAYMENT = 5;

  private static final int BASELINE_FEE_HEIGHT = 1; // At release time must be less than current block - 1440
  private static final Fee BASELINE_FEE = new Fee(Constants.ONE_BURST, 0);
  private static final Fee BASELINE_ASSET_ISSUANCE_FEE = new Fee(1000 * Constants.ONE_BURST, 0);
  private static final int NEXT_FEE_HEIGHT = Integer.MAX_VALUE;
  private static final Fee NEXT_FEE = new Fee(Constants.ONE_BURST, 0);
  private static final Fee NEXT_ASSET_ISSUANCE_FEE = new Fee(1000 * Constants.ONE_BURST, 0);

  private static Blockchain blockchain;
  private static AccountService accountService;
  private static DGSGoodsStoreService dgsGoodsStoreService;
  private static AliasService aliasService;
  private static AssetService assetService;
  private static OrderService orderService;
  private static AssetTransferService assetTransferService;
  private static SubscriptionService subscriptionService;
  private static EscrowService escrowService;

  // Temporary...
  static void init(Blockchain blockchain, AccountService accountService, DGSGoodsStoreService dgsGoodsStoreService, AliasService aliasService, AssetService assetService, OrderService orderService,
      AssetTransferService assetTransferService, SubscriptionService subscriptionService, EscrowService escrowService) {
    TransactionType.blockchain = blockchain;
    TransactionType.accountService = accountService;
    TransactionType.dgsGoodsStoreService = dgsGoodsStoreService;
    TransactionType.aliasService = aliasService;
    TransactionType.assetService = assetService;
    TransactionType.orderService = orderService;
    TransactionType.assetTransferService = assetTransferService;
    TransactionType.subscriptionService = subscriptionService;
    TransactionType.escrowService = escrowService;
  }

  public static TransactionType findTransactionType(byte type, byte subtype) {
    switch (type) {
      case TYPE_PAYMENT:
        switch (subtype) {
          case SUBTYPE_PAYMENT_ORDINARY_PAYMENT:
            return Payment.ORDINARY;
          default:
            return null;   
        }
      case TYPE_MESSAGING:
        switch (subtype) {
          case SUBTYPE_MESSAGING_ARBITRARY_MESSAGE:
            return Messaging.ARBITRARY_MESSAGE;
          case SUBTYPE_MESSAGING_ALIAS_ASSIGNMENT:
            return Messaging.ALIAS_ASSIGNMENT;
          case SUBTYPE_MESSAGING_ACCOUNT_INFO:
            return Messaging.ACCOUNT_INFO;
          case SUBTYPE_MESSAGING_ALIAS_SELL:
            return Messaging.ALIAS_SELL;
          case SUBTYPE_MESSAGING_ALIAS_BUY:
            return Messaging.ALIAS_BUY;
          default:
            return null;
        }
      case TYPE_COLORED_COINS:
        switch (subtype) {
          case SUBTYPE_COLORED_COINS_ASSET_ISSUANCE:
            return ColoredCoins.ASSET_ISSUANCE;
          case SUBTYPE_COLORED_COINS_ASSET_TRANSFER:
            return ColoredCoins.ASSET_TRANSFER;
          case SUBTYPE_COLORED_COINS_ASK_ORDER_PLACEMENT:
            return ColoredCoins.ASK_ORDER_PLACEMENT;
          case SUBTYPE_COLORED_COINS_BID_ORDER_PLACEMENT:
            return ColoredCoins.BID_ORDER_PLACEMENT;
          case SUBTYPE_COLORED_COINS_ASK_ORDER_CANCELLATION:
            return ColoredCoins.ASK_ORDER_CANCELLATION;
          case SUBTYPE_COLORED_COINS_BID_ORDER_CANCELLATION:
            return ColoredCoins.BID_ORDER_CANCELLATION;
          default:
            return null;   
        }
      case TYPE_DIGITAL_GOODS:
        switch (subtype) {
          case SUBTYPE_DIGITAL_GOODS_LISTING:
            return DigitalGoods.LISTING;
          case SUBTYPE_DIGITAL_GOODS_DELISTING:
            return DigitalGoods.DELISTING;
          case SUBTYPE_DIGITAL_GOODS_PRICE_CHANGE:
            return DigitalGoods.PRICE_CHANGE;
          case SUBTYPE_DIGITAL_GOODS_QUANTITY_CHANGE:
            return DigitalGoods.QUANTITY_CHANGE;
          case SUBTYPE_DIGITAL_GOODS_PURCHASE:
            return DigitalGoods.PURCHASE;
          case SUBTYPE_DIGITAL_GOODS_DELIVERY:
            return DigitalGoods.DELIVERY;
          case SUBTYPE_DIGITAL_GOODS_FEEDBACK:
            return DigitalGoods.FEEDBACK;
          case SUBTYPE_DIGITAL_GOODS_REFUND:
            return DigitalGoods.REFUND;
          default:
            return null;
        }
      case TYPE_ACCOUNT_CONTROL:
        switch (subtype) {
          case SUBTYPE_ACCOUNT_CONTROL_EFFECTIVE_BALANCE_LEASING:
            return AccountControl.EFFECTIVE_BALANCE_LEASING;
          default:
            return null;
        }
      case TYPE_BURST_MINING:
        switch (subtype) {
          case SUBTYPE_BURST_MINING_REWARD_RECIPIENT_ASSIGNMENT:
            return BurstMining.REWARD_RECIPIENT_ASSIGNMENT;
          default:
            return null;
        }
      case TYPE_ADVANCED_PAYMENT:
        switch (subtype) {
          case SUBTYPE_ADVANCED_PAYMENT_ESCROW_CREATION:
            return AdvancedPayment.ESCROW_CREATION;
          case SUBTYPE_ADVANCED_PAYMENT_ESCROW_SIGN:
            return AdvancedPayment.ESCROW_SIGN;
          case SUBTYPE_ADVANCED_PAYMENT_ESCROW_RESULT:
            return AdvancedPayment.ESCROW_RESULT;
          case SUBTYPE_ADVANCED_PAYMENT_SUBSCRIPTION_SUBSCRIBE:
            return AdvancedPayment.SUBSCRIPTION_SUBSCRIBE;
          case SUBTYPE_ADVANCED_PAYMENT_SUBSCRIPTION_CANCEL:
            return AdvancedPayment.SUBSCRIPTION_CANCEL;
          case SUBTYPE_ADVANCED_PAYMENT_SUBSCRIPTION_PAYMENT:
            return AdvancedPayment.SUBSCRIPTION_PAYMENT;
          default:
            return null;
        }
      case TYPE_AUTOMATED_TRANSACTIONS:
        switch (subtype) {
          case SUBTYPE_AT_CREATION:
            return AutomatedTransactions.AUTOMATED_TRANSACTION_CREATION;
          case SUBTYPE_AT_NXT_PAYMENT:
            return AutomatedTransactions.AT_PAYMENT;
          default:
            return null;
        }
      default:
        return null;
    }
  }

  private TransactionType() {
  }

  public abstract byte getType();

  public abstract byte getSubtype();

  public abstract Attachment.AbstractAttachment parseAttachment(ByteBuffer buffer, byte transactionVersion) throws BurstException.NotValidException;

  abstract Attachment.AbstractAttachment parseAttachment(JSONObject attachmentData) throws BurstException.NotValidException;

  abstract void validateAttachment(Transaction transaction) throws BurstException.ValidationException;

  // return false iff double spending
  final boolean applyUnconfirmed(Transaction transaction, Account senderAccount) {
    long totalAmountNQT = Convert.safeAdd(transaction.getAmountNQT(), transaction.getFeeNQT());
    if (transaction.getReferencedTransactionFullHash() != null
        && transaction.getTimestamp() > Constants.REFERENCED_TRANSACTION_FULL_HASH_BLOCK_TIMESTAMP) {
      totalAmountNQT = Convert.safeAdd(totalAmountNQT, Constants.UNCONFIRMED_POOL_DEPOSIT_NQT);
    }
    logger.trace("applyUnconfirmed: " + senderAccount.getUnconfirmedBalanceNQT() + " < totalamount: " + totalAmountNQT + " = false");
    if (senderAccount.getUnconfirmedBalanceNQT() < totalAmountNQT) {
      return false;
    }
    senderAccount.addToUnconfirmedBalanceNQT(-totalAmountNQT);
    if (!applyAttachmentUnconfirmed(transaction, senderAccount)) {
      logger.trace("!applyAttachmentUnconfirmed(" + transaction + ", " + senderAccount.getId() );
      senderAccount.addToUnconfirmedBalanceNQT(totalAmountNQT);
      return false;
    }
    return true;
  }

  abstract boolean applyAttachmentUnconfirmed(Transaction transaction, Account senderAccount);

  final void apply(Transaction transaction, Account senderAccount, Account recipientAccount) {
    senderAccount.addToBalanceNQT(- (Convert.safeAdd(transaction.getAmountNQT(), transaction.getFeeNQT())));
    if (transaction.getReferencedTransactionFullHash() != null
        && transaction.getTimestamp() > Constants.REFERENCED_TRANSACTION_FULL_HASH_BLOCK_TIMESTAMP) {
      senderAccount.addToUnconfirmedBalanceNQT(Constants.UNCONFIRMED_POOL_DEPOSIT_NQT);
    }
    if (recipientAccount != null) {
      recipientAccount.addToBalanceAndUnconfirmedBalanceNQT(transaction.getAmountNQT());
    }
    logger.trace("applying transaction - id:" + transaction.getId() + ", type: " + transaction.getType());
    applyAttachment(transaction, senderAccount, recipientAccount);
  }

  abstract void applyAttachment(Transaction transaction, Account senderAccount, Account recipientAccount);

  final void undoUnconfirmed(Transaction transaction, Account senderAccount) {
    undoAttachmentUnconfirmed(transaction, senderAccount);
    senderAccount.addToUnconfirmedBalanceNQT(Convert.safeAdd(transaction.getAmountNQT(), transaction.getFeeNQT()));
    if (transaction.getReferencedTransactionFullHash() != null
        && transaction.getTimestamp() > Constants.REFERENCED_TRANSACTION_FULL_HASH_BLOCK_TIMESTAMP) {
      senderAccount.addToUnconfirmedBalanceNQT(Constants.UNCONFIRMED_POOL_DEPOSIT_NQT);
    }
  }

  abstract void undoAttachmentUnconfirmed(Transaction transaction, Account senderAccount);

  boolean isDuplicate(Transaction transaction, Map<TransactionType, Set<String>> duplicates) {
    return false;
  }

  static boolean isDuplicate(TransactionType uniqueType, String key, Map<TransactionType, Set<String>> duplicates) {
      Set<String> typeDuplicates = duplicates.computeIfAbsent(uniqueType, k -> new HashSet<>());
      return ! typeDuplicates.add(key);
  }

  public abstract boolean hasRecipient();

  public boolean isSigned() {
    return true;
  }

  @Override
  public final String toString() {
    return "type: " + getType() + ", subtype: " + getSubtype();
  }

  /*
    Collection<TransactionType> getPhasingTransactionTypes() {
    return Collections.emptyList();
    }

    Collection<TransactionType> getPhasedTransactionTypes() {
    return Collections.emptyList();
    }
  */

  public static abstract class Payment extends TransactionType {

    private Payment() {
    }

    @Override
    public final byte getType() {
      return TransactionType.TYPE_PAYMENT;
    }

    @Override
    final boolean applyAttachmentUnconfirmed(Transaction transaction, Account senderAccount) {
      return true;
    }

    @Override
    final void applyAttachment(Transaction transaction, Account senderAccount, Account recipientAccount) {
    }

    @Override
    final void undoAttachmentUnconfirmed(Transaction transaction, Account senderAccount) {
    }

    @Override
    final public boolean hasRecipient() {
      return true;
    }

    public static final TransactionType ORDINARY = new Payment() {

        @Override
        public final byte getSubtype() {
          return TransactionType.SUBTYPE_PAYMENT_ORDINARY_PAYMENT;
        }

        @Override
        public Attachment.EmptyAttachment parseAttachment(ByteBuffer buffer, byte transactionVersion) {
          return Attachment.ORDINARY_PAYMENT;
        }

        @Override
        Attachment.EmptyAttachment parseAttachment(JSONObject attachmentData) {
          return Attachment.ORDINARY_PAYMENT;
        }

        @Override
        void validateAttachment(Transaction transaction) throws BurstException.ValidationException {
          if (transaction.getAmountNQT() <= 0 || transaction.getAmountNQT() >= Constants.MAX_BALANCE_NQT) {
            throw new BurstException.NotValidException("Invalid ordinary payment");
          }
        }

      };

  }

  public static abstract class Messaging extends TransactionType {

    private Messaging() {
    }

    @Override
    public final byte getType() {
      return TransactionType.TYPE_MESSAGING;
    }

    @Override
    final boolean applyAttachmentUnconfirmed(Transaction transaction, Account senderAccount) {
      return true;
    }

    @Override
    final void undoAttachmentUnconfirmed(Transaction transaction, Account senderAccount) {
    }

    public static final TransactionType ARBITRARY_MESSAGE = new Messaging() {

        @Override
        public final byte getSubtype() {
          return TransactionType.SUBTYPE_MESSAGING_ARBITRARY_MESSAGE;
        }

        @Override
        public Attachment.EmptyAttachment parseAttachment(ByteBuffer buffer, byte transactionVersion) {
          return Attachment.ARBITRARY_MESSAGE;
        }

        @Override
        Attachment.EmptyAttachment parseAttachment(JSONObject attachmentData) {
          return Attachment.ARBITRARY_MESSAGE;
        }

        @Override
        void applyAttachment(Transaction transaction, Account senderAccount, Account recipientAccount) {
        }

        @Override
        void validateAttachment(Transaction transaction) throws BurstException.ValidationException {
          Attachment attachment = transaction.getAttachment();
          if (transaction.getAmountNQT() != 0) {
            throw new BurstException.NotValidException("Invalid arbitrary message: " + attachment.getJSONObject());
          }
          if (blockchain.getHeight() < Constants.DIGITAL_GOODS_STORE_BLOCK && transaction.getMessage() == null) {
            throw new BurstException.NotCurrentlyValidException("Missing message appendix not allowed before DGS block");
          }
        }

        @Override
        public boolean hasRecipient() {
          return true;
        }

      };

    public static final TransactionType ALIAS_ASSIGNMENT = new Messaging() {

        @Override
        public final byte getSubtype() {
          return TransactionType.SUBTYPE_MESSAGING_ALIAS_ASSIGNMENT;
        }

        @Override
        public Attachment.MessagingAliasAssignment parseAttachment(ByteBuffer buffer, byte transactionVersion) throws BurstException.NotValidException {
          return new Attachment.MessagingAliasAssignment(buffer, transactionVersion);
        }

        @Override
        Attachment.MessagingAliasAssignment parseAttachment(JSONObject attachmentData) {
          return new Attachment.MessagingAliasAssignment(attachmentData);
        }

        @Override
        void applyAttachment(Transaction transaction, Account senderAccount, Account recipientAccount) {
          Attachment.MessagingAliasAssignment attachment = (Attachment.MessagingAliasAssignment) transaction.getAttachment();
          aliasService.addOrUpdateAlias(transaction, attachment);
        }

        @Override
        boolean isDuplicate(Transaction transaction, Map<TransactionType, Set<String>> duplicates) {
          Attachment.MessagingAliasAssignment attachment = (Attachment.MessagingAliasAssignment) transaction.getAttachment();
          return isDuplicate(Messaging.ALIAS_ASSIGNMENT, attachment.getAliasName().toLowerCase(), duplicates);
        }

        @Override
        void validateAttachment(Transaction transaction) throws BurstException.ValidationException {
          Attachment.MessagingAliasAssignment attachment = (Attachment.MessagingAliasAssignment) transaction.getAttachment();
          if (attachment.getAliasName().length() == 0
              || Convert.toBytes(attachment.getAliasName()).length > Constants.MAX_ALIAS_LENGTH
              || attachment.getAliasURI().length() > Constants.MAX_ALIAS_URI_LENGTH) {
            throw new BurstException.NotValidException("Invalid alias assignment: " + attachment.getJSONObject());
          }
          String normalizedAlias = attachment.getAliasName().toLowerCase();
          for (int i = 0; i < normalizedAlias.length(); i++) {
            if (Constants.ALPHABET.indexOf(normalizedAlias.charAt(i)) < 0) {
              throw new BurstException.NotValidException("Invalid alias name: " + normalizedAlias);
            }
          }
          Alias alias = aliasService.getAlias(normalizedAlias);
          if (alias != null && alias.getAccountId() != transaction.getSenderId()) {
            throw new BurstException.NotCurrentlyValidException("Alias already owned by another account: " + normalizedAlias);
          }
        }

        @Override
        public boolean hasRecipient() {
          return false;
        }

      };

    public static final TransactionType ALIAS_SELL = new Messaging() {

        @Override
        public final byte getSubtype() {
          return TransactionType.SUBTYPE_MESSAGING_ALIAS_SELL;
        }

        @Override
        public Attachment.MessagingAliasSell parseAttachment(ByteBuffer buffer, byte transactionVersion) throws BurstException.NotValidException {
          return new Attachment.MessagingAliasSell(buffer, transactionVersion);
        }

        @Override
        Attachment.MessagingAliasSell parseAttachment(JSONObject attachmentData) {
          return new Attachment.MessagingAliasSell(attachmentData);
        }

        @Override
        void applyAttachment(Transaction transaction, Account senderAccount, Account recipientAccount) {
          final Attachment.MessagingAliasSell attachment =
              (Attachment.MessagingAliasSell) transaction.getAttachment();
          aliasService.sellAlias(transaction, attachment);
        }

        @Override
        boolean isDuplicate(Transaction transaction, Map<TransactionType, Set<String>> duplicates) {
          Attachment.MessagingAliasSell attachment = (Attachment.MessagingAliasSell) transaction.getAttachment();
          // not a bug, uniqueness is based on Messaging.ALIAS_ASSIGNMENT
          return isDuplicate(Messaging.ALIAS_ASSIGNMENT, attachment.getAliasName().toLowerCase(), duplicates);
        }

        @Override
        void validateAttachment(Transaction transaction) throws BurstException.ValidationException {
          if (blockchain.getLastBlock().getHeight() < Constants.DIGITAL_GOODS_STORE_BLOCK) {
            throw new BurstException.NotYetEnabledException("Alias transfer not yet enabled at height " + blockchain.getLastBlock().getHeight());
          }
          if (transaction.getAmountNQT() != 0) {
            throw new BurstException.NotValidException("Invalid sell alias transaction: " +
                                                     transaction.getJSONObject());
          }
          final Attachment.MessagingAliasSell attachment =
              (Attachment.MessagingAliasSell) transaction.getAttachment();
          final String aliasName = attachment.getAliasName();
          if (aliasName == null || aliasName.length() == 0) {
            throw new BurstException.NotValidException("Missing alias name");
          }
          long priceNQT = attachment.getPriceNQT();
          if (priceNQT < 0 || priceNQT > Constants.MAX_BALANCE_NQT) {
            throw new BurstException.NotValidException("Invalid alias sell price: " + priceNQT);
          }
          if (priceNQT == 0) {
            if (Genesis.CREATOR_ID == transaction.getRecipientId()) {
              throw new BurstException.NotValidException("Transferring aliases to Genesis account not allowed");
            } else if (transaction.getRecipientId() == 0) {
              throw new BurstException.NotValidException("Missing alias transfer recipient");
            }
          }
          final Alias alias = aliasService.getAlias(aliasName);
          if (alias == null) {
            throw new BurstException.NotCurrentlyValidException("Alias hasn't been registered yet: " + aliasName);
          } else if (alias.getAccountId() != transaction.getSenderId()) {
            throw new BurstException.NotCurrentlyValidException("Alias doesn't belong to sender: " + aliasName);
          }
        }

        @Override
        public boolean hasRecipient() {
          return true;
        }

      };

    public static final TransactionType ALIAS_BUY = new Messaging() {

        @Override
        public final byte getSubtype() {
          return TransactionType.SUBTYPE_MESSAGING_ALIAS_BUY;
        }

        @Override
        public Attachment.MessagingAliasBuy parseAttachment(ByteBuffer buffer, byte transactionVersion) throws BurstException.NotValidException {
          return new Attachment.MessagingAliasBuy(buffer, transactionVersion);
        }

        @Override
        Attachment.MessagingAliasBuy parseAttachment(JSONObject attachmentData) {
          return new Attachment.MessagingAliasBuy(attachmentData);
        }

        @Override
        void applyAttachment(Transaction transaction, Account senderAccount, Account recipientAccount) {
          final Attachment.MessagingAliasBuy attachment =
              (Attachment.MessagingAliasBuy) transaction.getAttachment();
          final String aliasName = attachment.getAliasName();
          aliasService.changeOwner(transaction.getSenderId(), aliasName, transaction.getBlockTimestamp());
        }

        @Override
        boolean isDuplicate(Transaction transaction, Map<TransactionType, Set<String>> duplicates) {
          Attachment.MessagingAliasBuy attachment = (Attachment.MessagingAliasBuy) transaction.getAttachment();
          // not a bug, uniqueness is based on Messaging.ALIAS_ASSIGNMENT
          return isDuplicate(Messaging.ALIAS_ASSIGNMENT, attachment.getAliasName().toLowerCase(), duplicates);
        }

        @Override
        void validateAttachment(Transaction transaction) throws BurstException.ValidationException {
          if (blockchain.getLastBlock().getHeight() < Constants.DIGITAL_GOODS_STORE_BLOCK) {
            throw new BurstException.NotYetEnabledException("Alias transfer not yet enabled at height " + blockchain.getLastBlock().getHeight());
          }
          final Attachment.MessagingAliasBuy attachment =
              (Attachment.MessagingAliasBuy) transaction.getAttachment();
          final String aliasName = attachment.getAliasName();
          final Alias alias = aliasService.getAlias(aliasName);
          if (alias == null) {
            throw new BurstException.NotCurrentlyValidException("Alias hasn't been registered yet: " + aliasName);
          } else if (alias.getAccountId() != transaction.getRecipientId()) {
            throw new BurstException.NotCurrentlyValidException("Alias is owned by account other than recipient: "
                                                              + Convert.toUnsignedLong(alias.getAccountId()));
          }
          Alias.Offer offer = aliasService.getOffer(alias);
          if (offer == null) {
            throw new BurstException.NotCurrentlyValidException("Alias is not for sale: " + aliasName);
          }
          if (transaction.getAmountNQT() < offer.getPriceNQT()) {
            String msg = "Price is too low for: " + aliasName + " ("
                + transaction.getAmountNQT() + " < " + offer.getPriceNQT() + ")";
            throw new BurstException.NotCurrentlyValidException(msg);
          }
          if (offer.getBuyerId() != 0 && offer.getBuyerId() != transaction.getSenderId()) {
            throw new BurstException.NotCurrentlyValidException("Wrong buyer for " + aliasName + ": "
                                                              + Convert.toUnsignedLong(transaction.getSenderId()) + " expected: "
                                                              + Convert.toUnsignedLong(offer.getBuyerId()));
          }
        }

        @Override
        public boolean hasRecipient() {
          return true;
        }

      };

    public static final Messaging ACCOUNT_INFO = new Messaging() {

        @Override
        public byte getSubtype() {
          return TransactionType.SUBTYPE_MESSAGING_ACCOUNT_INFO;
        }

        @Override
        public Attachment.MessagingAccountInfo parseAttachment(ByteBuffer buffer, byte transactionVersion) throws BurstException.NotValidException {
          return new Attachment.MessagingAccountInfo(buffer, transactionVersion);
        }

        @Override
        Attachment.MessagingAccountInfo parseAttachment(JSONObject attachmentData) {
          return new Attachment.MessagingAccountInfo(attachmentData);
        }

        @Override
        void validateAttachment(Transaction transaction) throws BurstException.ValidationException {
          Attachment.MessagingAccountInfo attachment = (Attachment.MessagingAccountInfo)transaction.getAttachment();
          if (Convert.toBytes(attachment.getName()).length > Constants.MAX_ACCOUNT_NAME_LENGTH
              || Convert.toBytes(attachment.getDescription()).length > Constants.MAX_ACCOUNT_DESCRIPTION_LENGTH
              ) {
            throw new BurstException.NotValidException("Invalid account info issuance: " + attachment.getJSONObject());
          }
        }

        @Override
        void applyAttachment(Transaction transaction, Account senderAccount, Account recipientAccount) {
          Attachment.MessagingAccountInfo attachment = (Attachment.MessagingAccountInfo) transaction.getAttachment();
          senderAccount.setAccountInfo(attachment.getName(), attachment.getDescription());
        }

        @Override
        public boolean hasRecipient() {
          return false;
        }

      };

  }

  public static abstract class ColoredCoins extends TransactionType {

    private ColoredCoins() {}

    @Override
    public final byte getType() {
      return TransactionType.TYPE_COLORED_COINS;
    }

    public static final TransactionType ASSET_ISSUANCE = new ColoredCoins() {

        @Override
        public final byte getSubtype() {
          return TransactionType.SUBTYPE_COLORED_COINS_ASSET_ISSUANCE;
        }

        @Override
        public Fee getBaselineFee() {
          return BASELINE_ASSET_ISSUANCE_FEE;
        }

        @Override
        public Fee getNextFee() {
          return NEXT_ASSET_ISSUANCE_FEE;
        }

        @Override
        public Attachment.ColoredCoinsAssetIssuance parseAttachment(ByteBuffer buffer, byte transactionVersion) throws BurstException.NotValidException {
          return new Attachment.ColoredCoinsAssetIssuance(buffer, transactionVersion);
        }

        @Override
        Attachment.ColoredCoinsAssetIssuance parseAttachment(JSONObject attachmentData) {
          return new Attachment.ColoredCoinsAssetIssuance(attachmentData);
        }

        @Override
        boolean applyAttachmentUnconfirmed(Transaction transaction, Account senderAccount) {
          return true;
        }

        @Override
        void applyAttachment(Transaction transaction, Account senderAccount, Account recipientAccount) {
          Attachment.ColoredCoinsAssetIssuance attachment = (Attachment.ColoredCoinsAssetIssuance) transaction.getAttachment();
          long assetId = transaction.getId();
          assetService.addAsset(transaction, attachment);
          senderAccount.addToAssetAndUnconfirmedAssetBalanceQNT(assetId, attachment.getQuantityQNT());
        }

        @Override
        void undoAttachmentUnconfirmed(Transaction transaction, Account senderAccount) {
        }

        @Override
        void validateAttachment(Transaction transaction) throws BurstException.ValidationException {
          Attachment.ColoredCoinsAssetIssuance attachment = (Attachment.ColoredCoinsAssetIssuance)transaction.getAttachment();
          if (attachment.getName().length() < Constants.MIN_ASSET_NAME_LENGTH
              || attachment.getName().length() > Constants.MAX_ASSET_NAME_LENGTH
              || attachment.getDescription().length() > Constants.MAX_ASSET_DESCRIPTION_LENGTH
              || attachment.getDecimals() < 0 || attachment.getDecimals() > 8
              || attachment.getQuantityQNT() <= 0
              || attachment.getQuantityQNT() > Constants.MAX_ASSET_QUANTITY_QNT
              ) {
            throw new BurstException.NotValidException("Invalid asset issuance: " + attachment.getJSONObject());
          }
          String normalizedName = attachment.getName().toLowerCase();
          for (int i = 0; i < normalizedName.length(); i++) {
            if (Constants.ALPHABET.indexOf(normalizedName.charAt(i)) < 0) {
              throw new BurstException.NotValidException("Invalid asset name: " + normalizedName);
            }
          }
        }

        @Override
        public boolean hasRecipient() {
          return false;
        }

      };

    public static final TransactionType ASSET_TRANSFER = new ColoredCoins() {

        @Override
        public final byte getSubtype() {
          return TransactionType.SUBTYPE_COLORED_COINS_ASSET_TRANSFER;
        }

        @Override
        public Attachment.ColoredCoinsAssetTransfer parseAttachment(ByteBuffer buffer, byte transactionVersion) throws BurstException.NotValidException {
          return new Attachment.ColoredCoinsAssetTransfer(buffer, transactionVersion);
        }

        @Override
        Attachment.ColoredCoinsAssetTransfer parseAttachment(JSONObject attachmentData) {
          return new Attachment.ColoredCoinsAssetTransfer(attachmentData);
        }

        @Override
        boolean applyAttachmentUnconfirmed(Transaction transaction, Account senderAccount) {
          logger.trace("TransactionType ASSET_TRANSFER");
          Attachment.ColoredCoinsAssetTransfer attachment = (Attachment.ColoredCoinsAssetTransfer) transaction.getAttachment();
          long unconfirmedAssetBalance = senderAccount.getUnconfirmedAssetBalanceQNT(attachment.getAssetId());
          if (unconfirmedAssetBalance >= 0 && unconfirmedAssetBalance >= attachment.getQuantityQNT()) {
            senderAccount.addToUnconfirmedAssetBalanceQNT(attachment.getAssetId(), -attachment.getQuantityQNT());
            return true;
          }
          return false;
        }

        @Override
        void applyAttachment(Transaction transaction, Account senderAccount, Account recipientAccount) {
          Attachment.ColoredCoinsAssetTransfer attachment = (Attachment.ColoredCoinsAssetTransfer) transaction.getAttachment();
          senderAccount.addToAssetBalanceQNT(attachment.getAssetId(), -attachment.getQuantityQNT());
          recipientAccount.addToAssetAndUnconfirmedAssetBalanceQNT(attachment.getAssetId(), attachment.getQuantityQNT());
          assetTransferService.addAssetTransfer(transaction, attachment);
        }

        @Override
        void undoAttachmentUnconfirmed(Transaction transaction, Account senderAccount) {
          Attachment.ColoredCoinsAssetTransfer attachment = (Attachment.ColoredCoinsAssetTransfer) transaction.getAttachment();
          senderAccount.addToUnconfirmedAssetBalanceQNT(attachment.getAssetId(), attachment.getQuantityQNT());
        }

        @Override
        void validateAttachment(Transaction transaction) throws BurstException.ValidationException {
          Attachment.ColoredCoinsAssetTransfer attachment = (Attachment.ColoredCoinsAssetTransfer)transaction.getAttachment();
          if (transaction.getAmountNQT() != 0
              || attachment.getComment() != null && attachment.getComment().length() > Constants.MAX_ASSET_TRANSFER_COMMENT_LENGTH
              || attachment.getAssetId() == 0) {
            throw new BurstException.NotValidException("Invalid asset transfer amount or comment: " + attachment.getJSONObject());
          }
          if (transaction.getVersion() > 0 && attachment.getComment() != null) {
            throw new BurstException.NotValidException("Asset transfer comments no longer allowed, use message " +
                                                     "or encrypted message appendix instead");
          }
          Asset asset = assetService.getAsset(attachment.getAssetId());
          if (attachment.getQuantityQNT() <= 0 || (asset != null && attachment.getQuantityQNT() > asset.getQuantityQNT())) {
            throw new BurstException.NotValidException("Invalid asset transfer asset or quantity: " + attachment.getJSONObject());
          }
          if (asset == null) {
            throw new BurstException.NotCurrentlyValidException("Asset " + Convert.toUnsignedLong(attachment.getAssetId()) +
                                                              " does not exist yet");
          }
        }

        @Override
        public boolean hasRecipient() {
          return true;
        }

      };

    abstract static class ColoredCoinsOrderPlacement extends ColoredCoins {

      @Override
      final void validateAttachment(Transaction transaction) throws BurstException.ValidationException {
        Attachment.ColoredCoinsOrderPlacement attachment = (Attachment.ColoredCoinsOrderPlacement)transaction.getAttachment();
        if (attachment.getPriceNQT() <= 0 || attachment.getPriceNQT() > Constants.MAX_BALANCE_NQT
            || attachment.getAssetId() == 0) {
          throw new BurstException.NotValidException("Invalid asset order placement: " + attachment.getJSONObject());
        }
        Asset asset = assetService.getAsset(attachment.getAssetId());
        if (attachment.getQuantityQNT() <= 0 || (asset != null && attachment.getQuantityQNT() > asset.getQuantityQNT())) {
          throw new BurstException.NotValidException("Invalid asset order placement asset or quantity: " + attachment.getJSONObject());
        }
        if (asset == null) {
          throw new BurstException.NotCurrentlyValidException("Asset " + Convert.toUnsignedLong(attachment.getAssetId()) +
                                                            " does not exist yet");
        }
      }

      @Override
      final public boolean hasRecipient() {
        return false;
      }

    }

    public static final TransactionType ASK_ORDER_PLACEMENT = new ColoredCoins.ColoredCoinsOrderPlacement() {

        @Override
        public final byte getSubtype() {
          return TransactionType.SUBTYPE_COLORED_COINS_ASK_ORDER_PLACEMENT;
        }

        @Override
        public Attachment.ColoredCoinsAskOrderPlacement parseAttachment(ByteBuffer buffer, byte transactionVersion) {
          return new Attachment.ColoredCoinsAskOrderPlacement(buffer, transactionVersion);
        }

        @Override
        Attachment.ColoredCoinsAskOrderPlacement parseAttachment(JSONObject attachmentData) {
          return new Attachment.ColoredCoinsAskOrderPlacement(attachmentData);
        }

        @Override
        boolean applyAttachmentUnconfirmed(Transaction transaction, Account senderAccount) {
          logger.trace("TransactionType ASK_ORDER_PLACEMENT");
          Attachment.ColoredCoinsAskOrderPlacement attachment = (Attachment.ColoredCoinsAskOrderPlacement) transaction.getAttachment();
          long unconfirmedAssetBalance = senderAccount.getUnconfirmedAssetBalanceQNT(attachment.getAssetId());
          if (unconfirmedAssetBalance >= 0 && unconfirmedAssetBalance >= attachment.getQuantityQNT()) {
            senderAccount.addToUnconfirmedAssetBalanceQNT(attachment.getAssetId(), -attachment.getQuantityQNT());
            return true;
          }
          return false;
        }

        @Override
        void applyAttachment(Transaction transaction, Account senderAccount, Account recipientAccount) {
          Attachment.ColoredCoinsAskOrderPlacement attachment = (Attachment.ColoredCoinsAskOrderPlacement) transaction.getAttachment();
          if (assetService.getAsset(attachment.getAssetId()) != null) {
            orderService.addAskOrder(transaction, attachment);
          }
        }

        @Override
        void undoAttachmentUnconfirmed(Transaction transaction, Account senderAccount) {
          Attachment.ColoredCoinsAskOrderPlacement attachment = (Attachment.ColoredCoinsAskOrderPlacement) transaction.getAttachment();
          senderAccount.addToUnconfirmedAssetBalanceQNT(attachment.getAssetId(), attachment.getQuantityQNT());
        }

      };

    public static final TransactionType BID_ORDER_PLACEMENT = new ColoredCoins.ColoredCoinsOrderPlacement() {

        @Override
        public final byte getSubtype() {
          return TransactionType.SUBTYPE_COLORED_COINS_BID_ORDER_PLACEMENT;
        }

        @Override
        public Attachment.ColoredCoinsBidOrderPlacement parseAttachment(ByteBuffer buffer, byte transactionVersion) {
          return new Attachment.ColoredCoinsBidOrderPlacement(buffer, transactionVersion);
        }

        @Override
        Attachment.ColoredCoinsBidOrderPlacement parseAttachment(JSONObject attachmentData) {
          return new Attachment.ColoredCoinsBidOrderPlacement(attachmentData);
        }

        @Override
        boolean applyAttachmentUnconfirmed(Transaction transaction, Account senderAccount) {
          logger.trace("TransactionType BID_ORDER_PLACEMENT");
          Attachment.ColoredCoinsBidOrderPlacement attachment = (Attachment.ColoredCoinsBidOrderPlacement) transaction.getAttachment();
          if (senderAccount.getUnconfirmedBalanceNQT() >= Convert.safeMultiply(attachment.getQuantityQNT(), attachment.getPriceNQT())) {
            senderAccount.addToUnconfirmedBalanceNQT(-Convert.safeMultiply(attachment.getQuantityQNT(), attachment.getPriceNQT()));
            return true;
          }
          return false;
        }

        @Override
        void applyAttachment(Transaction transaction, Account senderAccount, Account recipientAccount) {
          Attachment.ColoredCoinsBidOrderPlacement attachment = (Attachment.ColoredCoinsBidOrderPlacement) transaction.getAttachment();
          if (assetService.getAsset(attachment.getAssetId()) != null) {
            orderService.addBidOrder(transaction, attachment);
          }
        }

        @Override
        void undoAttachmentUnconfirmed(Transaction transaction, Account senderAccount) {
          Attachment.ColoredCoinsBidOrderPlacement attachment = (Attachment.ColoredCoinsBidOrderPlacement) transaction.getAttachment();
          senderAccount.addToUnconfirmedBalanceNQT(Convert.safeMultiply(attachment.getQuantityQNT(), attachment.getPriceNQT()));
        }

      };

    abstract static class ColoredCoinsOrderCancellation extends ColoredCoins {

      @Override
      final boolean applyAttachmentUnconfirmed(Transaction transaction, Account senderAccount) {
        return true;
      }

      @Override
      final void undoAttachmentUnconfirmed(Transaction transaction, Account senderAccount) {
      }

      @Override
      public boolean hasRecipient() {
        return false;
      }

    }

    public static final TransactionType ASK_ORDER_CANCELLATION = new ColoredCoins.ColoredCoinsOrderCancellation() {

        @Override
        public final byte getSubtype() {
          return TransactionType.SUBTYPE_COLORED_COINS_ASK_ORDER_CANCELLATION;
        }

        @Override
        public Attachment.ColoredCoinsAskOrderCancellation parseAttachment(ByteBuffer buffer, byte transactionVersion) {
          return new Attachment.ColoredCoinsAskOrderCancellation(buffer, transactionVersion);
        }

        @Override
        Attachment.ColoredCoinsAskOrderCancellation parseAttachment(JSONObject attachmentData) {
          return new Attachment.ColoredCoinsAskOrderCancellation(attachmentData);
        }

        @Override
        void applyAttachment(Transaction transaction, Account senderAccount, Account recipientAccount) {
          Attachment.ColoredCoinsAskOrderCancellation attachment = (Attachment.ColoredCoinsAskOrderCancellation) transaction.getAttachment();
          Order order = orderService.getAskOrder(attachment.getOrderId());
          orderService.removeAskOrder(attachment.getOrderId());
          if (order != null) {
            senderAccount.addToUnconfirmedAssetBalanceQNT(order.getAssetId(), order.getQuantityQNT());
          }
        }

        @Override
        void validateAttachment(Transaction transaction) throws BurstException.ValidationException {
          Attachment.ColoredCoinsAskOrderCancellation attachment = (Attachment.ColoredCoinsAskOrderCancellation) transaction.getAttachment();
          Order ask = orderService.getAskOrder(attachment.getOrderId());
          if (ask == null) {
            throw new BurstException.NotCurrentlyValidException("Invalid ask order: " + Convert.toUnsignedLong(attachment.getOrderId()));
          }
          if (ask.getAccountId() != transaction.getSenderId()) {
            throw new BurstException.NotValidException("Order " + Convert.toUnsignedLong(attachment.getOrderId()) + " was created by account "
                                                     + Convert.toUnsignedLong(ask.getAccountId()));
          }
        }

      };

    public static final TransactionType BID_ORDER_CANCELLATION = new ColoredCoins.ColoredCoinsOrderCancellation() {

        @Override
        public final byte getSubtype() {
          return TransactionType.SUBTYPE_COLORED_COINS_BID_ORDER_CANCELLATION;
        }

        @Override
        public Attachment.ColoredCoinsBidOrderCancellation parseAttachment(ByteBuffer buffer, byte transactionVersion) {
          return new Attachment.ColoredCoinsBidOrderCancellation(buffer, transactionVersion);
        }

        @Override
        Attachment.ColoredCoinsBidOrderCancellation parseAttachment(JSONObject attachmentData) {
          return new Attachment.ColoredCoinsBidOrderCancellation(attachmentData);
        }

        @Override
        void applyAttachment(Transaction transaction, Account senderAccount, Account recipientAccount) {
          Attachment.ColoredCoinsBidOrderCancellation attachment = (Attachment.ColoredCoinsBidOrderCancellation) transaction.getAttachment();
          Order order = orderService.getBidOrder(attachment.getOrderId());
          orderService.removeBidOrder(attachment.getOrderId());
          if (order != null) {
            senderAccount.addToUnconfirmedBalanceNQT(Convert.safeMultiply(order.getQuantityQNT(), order.getPriceNQT()));
          }
        }

        @Override
        void validateAttachment(Transaction transaction) throws BurstException.ValidationException {
          Attachment.ColoredCoinsBidOrderCancellation attachment = (Attachment.ColoredCoinsBidOrderCancellation) transaction.getAttachment();
          Order bid = orderService.getBidOrder(attachment.getOrderId());
          if (bid == null) {
            throw new BurstException.NotCurrentlyValidException("Invalid bid order: " + Convert.toUnsignedLong(attachment.getOrderId()));
          }
          if (bid.getAccountId() != transaction.getSenderId()) {
            throw new BurstException.NotValidException("Order " + Convert.toUnsignedLong(attachment.getOrderId()) + " was created by account "
                                                     + Convert.toUnsignedLong(bid.getAccountId()));
          }
        }

      };
  }

  public static abstract class DigitalGoods extends TransactionType {

    private DigitalGoods() {
    }

    @Override
    public final byte getType() {
      return TransactionType.TYPE_DIGITAL_GOODS;
    }

    @Override
    boolean applyAttachmentUnconfirmed(Transaction transaction, Account senderAccount) {
      return true;
    }

    @Override
    void undoAttachmentUnconfirmed(Transaction transaction, Account senderAccount) {
    }

    @Override
    final void validateAttachment(Transaction transaction) throws BurstException.ValidationException {
      if (blockchain.getLastBlock().getHeight() < Constants.DIGITAL_GOODS_STORE_BLOCK) {
        throw new BurstException.NotYetEnabledException("Digital goods listing not yet enabled at height " + blockchain.getLastBlock().getHeight());
      }
      if (transaction.getAmountNQT() != 0) {
        throw new BurstException.NotValidException("Invalid digital goods transaction");
      }
      doValidateAttachment(transaction);
    }

    abstract void doValidateAttachment(Transaction transaction) throws BurstException.ValidationException;


    public static final TransactionType LISTING = new DigitalGoods() {

        @Override
        public final byte getSubtype() {
          return TransactionType.SUBTYPE_DIGITAL_GOODS_LISTING;
        }

        @Override
        public Attachment.DigitalGoodsListing parseAttachment(ByteBuffer buffer, byte transactionVersion) throws BurstException.NotValidException {
          return new Attachment.DigitalGoodsListing(buffer, transactionVersion);
        }

        @Override
        Attachment.DigitalGoodsListing parseAttachment(JSONObject attachmentData) {
          return new Attachment.DigitalGoodsListing(attachmentData);
        }

        @Override
        void applyAttachment(Transaction transaction, Account senderAccount, Account recipientAccount) {
          Attachment.DigitalGoodsListing attachment = (Attachment.DigitalGoodsListing) transaction.getAttachment();
          dgsGoodsStoreService.listGoods(transaction, attachment);
        }

        @Override
        void doValidateAttachment(Transaction transaction) throws BurstException.ValidationException {
          Attachment.DigitalGoodsListing attachment = (Attachment.DigitalGoodsListing) transaction.getAttachment();
          if (attachment.getName().length() == 0
              || attachment.getName().length() > Constants.MAX_DGS_LISTING_NAME_LENGTH
              || attachment.getDescription().length() > Constants.MAX_DGS_LISTING_DESCRIPTION_LENGTH
              || attachment.getTags().length() > Constants.MAX_DGS_LISTING_TAGS_LENGTH
              || attachment.getQuantity() < 0 || attachment.getQuantity() > Constants.MAX_DGS_LISTING_QUANTITY
              || attachment.getPriceNQT() <= 0 || attachment.getPriceNQT() > Constants.MAX_BALANCE_NQT) {
            throw new BurstException.NotValidException("Invalid digital goods listing: " + attachment.getJSONObject());
          }
        }

        @Override
        public boolean hasRecipient() {
          return false;
        }

      };

    public static final TransactionType DELISTING = new DigitalGoods() {

        @Override
        public final byte getSubtype() {
          return TransactionType.SUBTYPE_DIGITAL_GOODS_DELISTING;
        }

        @Override
        public Attachment.DigitalGoodsDelisting parseAttachment(ByteBuffer buffer, byte transactionVersion) {
          return new Attachment.DigitalGoodsDelisting(buffer, transactionVersion);
        }

        @Override
        Attachment.DigitalGoodsDelisting parseAttachment(JSONObject attachmentData) {
          return new Attachment.DigitalGoodsDelisting(attachmentData);
        }

        @Override
        void applyAttachment(Transaction transaction, Account senderAccount, Account recipientAccount) {
          Attachment.DigitalGoodsDelisting attachment = (Attachment.DigitalGoodsDelisting) transaction.getAttachment();
          dgsGoodsStoreService.delistGoods(attachment.getGoodsId());
        }

        @Override
        void doValidateAttachment(Transaction transaction) throws BurstException.ValidationException {
          Attachment.DigitalGoodsDelisting attachment = (Attachment.DigitalGoodsDelisting) transaction.getAttachment();
          DigitalGoodsStore.Goods goods = dgsGoodsStoreService.getGoods(attachment.getGoodsId());
          if (goods != null && transaction.getSenderId() != goods.getSellerId()) {
            throw new BurstException.NotValidException("Invalid digital goods delisting - seller is different: " + attachment.getJSONObject());
          }
          if (goods == null || goods.isDelisted()) {
            throw new BurstException.NotCurrentlyValidException("Goods " + Convert.toUnsignedLong(attachment.getGoodsId()) +
                                                              "not yet listed or already delisted");
          }
        }

        @Override
        boolean isDuplicate(Transaction transaction, Map<TransactionType, Set<String>> duplicates) {
          Attachment.DigitalGoodsDelisting attachment = (Attachment.DigitalGoodsDelisting) transaction.getAttachment();
          return isDuplicate(DigitalGoods.DELISTING, Convert.toUnsignedLong(attachment.getGoodsId()), duplicates);
        }

        @Override
        public boolean hasRecipient() {
          return false;
        }

      };

    public static final TransactionType PRICE_CHANGE = new DigitalGoods() {

        @Override
        public final byte getSubtype() {
          return TransactionType.SUBTYPE_DIGITAL_GOODS_PRICE_CHANGE;
        }

        @Override
        public Attachment.DigitalGoodsPriceChange parseAttachment(ByteBuffer buffer, byte transactionVersion) {
          return new Attachment.DigitalGoodsPriceChange(buffer, transactionVersion);
        }

        @Override
        Attachment.DigitalGoodsPriceChange parseAttachment(JSONObject attachmentData) {
          return new Attachment.DigitalGoodsPriceChange(attachmentData);
        }

        @Override
        void applyAttachment(Transaction transaction, Account senderAccount, Account recipientAccount) {
          Attachment.DigitalGoodsPriceChange attachment = (Attachment.DigitalGoodsPriceChange) transaction.getAttachment();
          dgsGoodsStoreService.changePrice(attachment.getGoodsId(), attachment.getPriceNQT());
        }

        @Override
        void doValidateAttachment(Transaction transaction) throws BurstException.ValidationException {
          Attachment.DigitalGoodsPriceChange attachment = (Attachment.DigitalGoodsPriceChange) transaction.getAttachment();
          DigitalGoodsStore.Goods goods = dgsGoodsStoreService.getGoods(attachment.getGoodsId());
          if (attachment.getPriceNQT() <= 0 || attachment.getPriceNQT() > Constants.MAX_BALANCE_NQT
              || (goods != null && transaction.getSenderId() != goods.getSellerId())) {
            throw new BurstException.NotValidException("Invalid digital goods price change: " + attachment.getJSONObject());
          }
          if (goods == null || goods.isDelisted()) {
            throw new BurstException.NotCurrentlyValidException("Goods " + Convert.toUnsignedLong(attachment.getGoodsId()) +
                                                              "not yet listed or already delisted");
          }
        }

        @Override
        boolean isDuplicate(Transaction transaction, Map<TransactionType, Set<String>> duplicates) {
          Attachment.DigitalGoodsPriceChange attachment = (Attachment.DigitalGoodsPriceChange) transaction.getAttachment();
          // not a bug, uniqueness is based on DigitalGoods.DELISTING
          return isDuplicate(DigitalGoods.DELISTING, Convert.toUnsignedLong(attachment.getGoodsId()), duplicates);
        }

        @Override
        public boolean hasRecipient() {
          return false;
        }

      };

    public static final TransactionType QUANTITY_CHANGE = new DigitalGoods() {

        @Override
        public final byte getSubtype() {
          return TransactionType.SUBTYPE_DIGITAL_GOODS_QUANTITY_CHANGE;
        }

        @Override
        public Attachment.DigitalGoodsQuantityChange parseAttachment(ByteBuffer buffer, byte transactionVersion) {
          return new Attachment.DigitalGoodsQuantityChange(buffer, transactionVersion);
        }

        @Override
        Attachment.DigitalGoodsQuantityChange parseAttachment(JSONObject attachmentData) {
          return new Attachment.DigitalGoodsQuantityChange(attachmentData);
        }

        @Override
        void applyAttachment(Transaction transaction, Account senderAccount, Account recipientAccount) {
          Attachment.DigitalGoodsQuantityChange attachment = (Attachment.DigitalGoodsQuantityChange) transaction.getAttachment();
          dgsGoodsStoreService.changeQuantity(attachment.getGoodsId(), attachment.getDeltaQuantity(), false);
        }

        @Override
        void doValidateAttachment(Transaction transaction) throws BurstException.ValidationException {
          Attachment.DigitalGoodsQuantityChange attachment = (Attachment.DigitalGoodsQuantityChange) transaction.getAttachment();
          DigitalGoodsStore.Goods goods = dgsGoodsStoreService.getGoods(attachment.getGoodsId());
          if (attachment.getDeltaQuantity() < -Constants.MAX_DGS_LISTING_QUANTITY
              || attachment.getDeltaQuantity() > Constants.MAX_DGS_LISTING_QUANTITY
              || (goods != null && transaction.getSenderId() != goods.getSellerId())) {
            throw new BurstException.NotValidException("Invalid digital goods quantity change: " + attachment.getJSONObject());
          }
          if (goods == null || goods.isDelisted()) {
            throw new BurstException.NotCurrentlyValidException("Goods " + Convert.toUnsignedLong(attachment.getGoodsId()) +
                                                              "not yet listed or already delisted");
          }
        }

        @Override
        boolean isDuplicate(Transaction transaction, Map<TransactionType, Set<String>> duplicates) {
          Attachment.DigitalGoodsQuantityChange attachment = (Attachment.DigitalGoodsQuantityChange) transaction.getAttachment();
          // not a bug, uniqueness is based on DigitalGoods.DELISTING
          return isDuplicate(DigitalGoods.DELISTING, Convert.toUnsignedLong(attachment.getGoodsId()), duplicates);
        }

        @Override
        public boolean hasRecipient() {
          return false;
        }

      };

    public static final TransactionType PURCHASE = new DigitalGoods() {

        @Override
        public final byte getSubtype() {
          return TransactionType.SUBTYPE_DIGITAL_GOODS_PURCHASE;
        }

        @Override
        public Attachment.DigitalGoodsPurchase parseAttachment(ByteBuffer buffer, byte transactionVersion) {
          return new Attachment.DigitalGoodsPurchase(buffer, transactionVersion);
        }

        @Override
        Attachment.DigitalGoodsPurchase parseAttachment(JSONObject attachmentData) {
          return new Attachment.DigitalGoodsPurchase(attachmentData);
        }

        @Override
        boolean applyAttachmentUnconfirmed(Transaction transaction, Account senderAccount) {
          logger.trace("TransactionType PURCHASE");
          Attachment.DigitalGoodsPurchase attachment = (Attachment.DigitalGoodsPurchase) transaction.getAttachment();
          if (senderAccount.getUnconfirmedBalanceNQT() >= Convert.safeMultiply(attachment.getQuantity(), attachment.getPriceNQT())) {
            senderAccount.addToUnconfirmedBalanceNQT(-Convert.safeMultiply(attachment.getQuantity(), attachment.getPriceNQT()));
            return true;
          }
          return false;
        }

        @Override
        void undoAttachmentUnconfirmed(Transaction transaction, Account senderAccount) {
          Attachment.DigitalGoodsPurchase attachment = (Attachment.DigitalGoodsPurchase) transaction.getAttachment();
          senderAccount.addToUnconfirmedBalanceNQT(Convert.safeMultiply(attachment.getQuantity(), attachment.getPriceNQT()));
        }

        @Override
        void applyAttachment(Transaction transaction, Account senderAccount, Account recipientAccount) {
          Attachment.DigitalGoodsPurchase attachment = (Attachment.DigitalGoodsPurchase) transaction.getAttachment();
          dgsGoodsStoreService.purchase(transaction, attachment);
        }

        @Override
        void doValidateAttachment(Transaction transaction) throws BurstException.ValidationException {
          Attachment.DigitalGoodsPurchase attachment = (Attachment.DigitalGoodsPurchase) transaction.getAttachment();
          DigitalGoodsStore.Goods goods = dgsGoodsStoreService.getGoods(attachment.getGoodsId());
          if (attachment.getQuantity() <= 0 || attachment.getQuantity() > Constants.MAX_DGS_LISTING_QUANTITY
              || attachment.getPriceNQT() <= 0 || attachment.getPriceNQT() > Constants.MAX_BALANCE_NQT
              || (goods != null && goods.getSellerId() != transaction.getRecipientId())) {
            throw new BurstException.NotValidException("Invalid digital goods purchase: " + attachment.getJSONObject());
          }
          if (transaction.getEncryptedMessage() != null && ! transaction.getEncryptedMessage().isText()) {
            throw new BurstException.NotValidException("Only text encrypted messages allowed");
          }
          if (goods == null || goods.isDelisted()) {
            throw new BurstException.NotCurrentlyValidException("Goods " + Convert.toUnsignedLong(attachment.getGoodsId()) +
                                                              "not yet listed or already delisted");
          }
          if (attachment.getQuantity() > goods.getQuantity() || attachment.getPriceNQT() != goods.getPriceNQT()) {
            throw new BurstException.NotCurrentlyValidException("Goods price or quantity changed: " + attachment.getJSONObject());
          }
          if (attachment.getDeliveryDeadlineTimestamp() <= blockchain.getLastBlock().getTimestamp()) {
            throw new BurstException.NotCurrentlyValidException("Delivery deadline has already expired: " + attachment.getDeliveryDeadlineTimestamp());
          }
        }

        @Override
        public boolean hasRecipient() {
          return true;
        }

      };

    public static final TransactionType DELIVERY = new DigitalGoods() {

        @Override
        public final byte getSubtype() {
          return TransactionType.SUBTYPE_DIGITAL_GOODS_DELIVERY;
        }

        @Override
        public Attachment.DigitalGoodsDelivery parseAttachment(ByteBuffer buffer, byte transactionVersion) throws BurstException.NotValidException {
          return new Attachment.DigitalGoodsDelivery(buffer, transactionVersion);
        }

        @Override
        Attachment.DigitalGoodsDelivery parseAttachment(JSONObject attachmentData) {
          return new Attachment.DigitalGoodsDelivery(attachmentData);
        }

        @Override
        void applyAttachment(Transaction transaction, Account senderAccount, Account recipientAccount) {
          Attachment.DigitalGoodsDelivery attachment = (Attachment.DigitalGoodsDelivery)transaction.getAttachment();
          dgsGoodsStoreService.deliver(transaction, attachment);
        }

        @Override
        void doValidateAttachment(Transaction transaction) throws BurstException.ValidationException {
          Attachment.DigitalGoodsDelivery attachment = (Attachment.DigitalGoodsDelivery) transaction.getAttachment();
          DigitalGoodsStore.Purchase purchase = dgsGoodsStoreService.getPendingPurchase(attachment.getPurchaseId());
          if (attachment.getGoods().getData().length > Constants.MAX_DGS_GOODS_LENGTH
              || attachment.getGoods().getData().length == 0
              || attachment.getGoods().getNonce().length != 32
              || attachment.getDiscountNQT() < 0 || attachment.getDiscountNQT() > Constants.MAX_BALANCE_NQT
              || (purchase != null &&
                  (purchase.getBuyerId() != transaction.getRecipientId()
                   || transaction.getSenderId() != purchase.getSellerId()
                   || attachment.getDiscountNQT() > Convert.safeMultiply(purchase.getPriceNQT(), purchase.getQuantity())))) {
            throw new BurstException.NotValidException("Invalid digital goods delivery: " + attachment.getJSONObject());
          }
          if (purchase == null || purchase.getEncryptedGoods() != null) {
            throw new BurstException.NotCurrentlyValidException("Purchase does not exist yet, or already delivered: "
                                                              + attachment.getJSONObject());
          }
        }

        @Override
        boolean isDuplicate(Transaction transaction, Map<TransactionType, Set<String>> duplicates) {
          Attachment.DigitalGoodsDelivery attachment = (Attachment.DigitalGoodsDelivery) transaction.getAttachment();
          return isDuplicate(DigitalGoods.DELIVERY, Convert.toUnsignedLong(attachment.getPurchaseId()), duplicates);
        }

        @Override
        public boolean hasRecipient() {
          return true;
        }

      };

    public static final TransactionType FEEDBACK = new DigitalGoods() {

        @Override
        public final byte getSubtype() {
          return TransactionType.SUBTYPE_DIGITAL_GOODS_FEEDBACK;
        }

        @Override
        public Attachment.DigitalGoodsFeedback parseAttachment(ByteBuffer buffer, byte transactionVersion) {
          return new Attachment.DigitalGoodsFeedback(buffer, transactionVersion);
        }

        @Override
        Attachment.DigitalGoodsFeedback parseAttachment(JSONObject attachmentData) {
          return new Attachment.DigitalGoodsFeedback(attachmentData);
        }

        @Override
        void applyAttachment(Transaction transaction, Account senderAccount, Account recipientAccount) {
          Attachment.DigitalGoodsFeedback attachment = (Attachment.DigitalGoodsFeedback)transaction.getAttachment();
          dgsGoodsStoreService.feedback(attachment.getPurchaseId(), transaction.getEncryptedMessage(), transaction.getMessage());
        }

        @Override
        void doValidateAttachment(Transaction transaction) throws BurstException.ValidationException {
          Attachment.DigitalGoodsFeedback attachment = (Attachment.DigitalGoodsFeedback) transaction.getAttachment();
          DigitalGoodsStore.Purchase purchase = dgsGoodsStoreService.getPurchase(attachment.getPurchaseId());
          if (purchase != null &&
              (purchase.getSellerId() != transaction.getRecipientId()
               || transaction.getSenderId() != purchase.getBuyerId())) {
            throw new BurstException.NotValidException("Invalid digital goods feedback: " + attachment.getJSONObject());
          }
          if (transaction.getEncryptedMessage() == null && transaction.getMessage() == null) {
            throw new BurstException.NotValidException("Missing feedback message");
          }
          if (transaction.getEncryptedMessage() != null && ! transaction.getEncryptedMessage().isText()) {
            throw new BurstException.NotValidException("Only text encrypted messages allowed");
          }
          if (transaction.getMessage() != null && ! transaction.getMessage().isText()) {
            throw new BurstException.NotValidException("Only text public messages allowed");
          }
          if (purchase == null || purchase.getEncryptedGoods() == null) {
            throw new BurstException.NotCurrentlyValidException("Purchase does not exist yet or not yet delivered");
          }
        }

        @Override
        boolean isDuplicate(Transaction transaction, Map<TransactionType, Set<String>> duplicates) {
          Attachment.DigitalGoodsFeedback attachment = (Attachment.DigitalGoodsFeedback) transaction.getAttachment();
          return isDuplicate(DigitalGoods.FEEDBACK, Convert.toUnsignedLong(attachment.getPurchaseId()), duplicates);
        }

        @Override
        public boolean hasRecipient() {
          return true;
        }

      };

    public static final TransactionType REFUND = new DigitalGoods() {

        @Override
        public final byte getSubtype() {
          return TransactionType.SUBTYPE_DIGITAL_GOODS_REFUND;
        }

        @Override
        public Attachment.DigitalGoodsRefund parseAttachment(ByteBuffer buffer, byte transactionVersion) {
          return new Attachment.DigitalGoodsRefund(buffer, transactionVersion);
        }

        @Override
        Attachment.DigitalGoodsRefund parseAttachment(JSONObject attachmentData) {
          return new Attachment.DigitalGoodsRefund(attachmentData);
        }

        @Override
        boolean applyAttachmentUnconfirmed(Transaction transaction, Account senderAccount) {
          logger.trace("TransactionType REFUND");
          Attachment.DigitalGoodsRefund attachment = (Attachment.DigitalGoodsRefund) transaction.getAttachment();
          if (senderAccount.getUnconfirmedBalanceNQT() >= attachment.getRefundNQT()) {
            senderAccount.addToUnconfirmedBalanceNQT(-attachment.getRefundNQT());
            return true;
          }
          return false;
        }

        @Override
        void undoAttachmentUnconfirmed(Transaction transaction, Account senderAccount) {
          Attachment.DigitalGoodsRefund attachment = (Attachment.DigitalGoodsRefund) transaction.getAttachment();
          senderAccount.addToUnconfirmedBalanceNQT(attachment.getRefundNQT());
        }

        @Override
        void applyAttachment(Transaction transaction, Account senderAccount, Account recipientAccount) {
          Attachment.DigitalGoodsRefund attachment = (Attachment.DigitalGoodsRefund) transaction.getAttachment();
          dgsGoodsStoreService.refund(transaction.getSenderId(), attachment.getPurchaseId(),
                                   attachment.getRefundNQT(), transaction.getEncryptedMessage());
        }

        @Override
        void doValidateAttachment(Transaction transaction) throws BurstException.ValidationException {
          Attachment.DigitalGoodsRefund attachment = (Attachment.DigitalGoodsRefund) transaction.getAttachment();
          DigitalGoodsStore.Purchase purchase = dgsGoodsStoreService.getPurchase(attachment.getPurchaseId());
          if (attachment.getRefundNQT() < 0 || attachment.getRefundNQT() > Constants.MAX_BALANCE_NQT
              || (purchase != null &&
                  (purchase.getBuyerId() != transaction.getRecipientId()
                   || transaction.getSenderId() != purchase.getSellerId()))) {
            throw new BurstException.NotValidException("Invalid digital goods refund: " + attachment.getJSONObject());
          }
          if (transaction.getEncryptedMessage() != null && ! transaction.getEncryptedMessage().isText()) {
            throw new BurstException.NotValidException("Only text encrypted messages allowed");
          }
          if (purchase == null || purchase.getEncryptedGoods() == null || purchase.getRefundNQT() != 0) {
            throw new BurstException.NotCurrentlyValidException("Purchase does not exist or is not delivered or is already refunded");
          }
        }

        @Override
        boolean isDuplicate(Transaction transaction, Map<TransactionType, Set<String>> duplicates) {
          Attachment.DigitalGoodsRefund attachment = (Attachment.DigitalGoodsRefund) transaction.getAttachment();
          return isDuplicate(DigitalGoods.REFUND, Convert.toUnsignedLong(attachment.getPurchaseId()), duplicates);
        }

        @Override
        public boolean hasRecipient() {
          return true;
        }

      };

  }

  public static abstract class AccountControl extends TransactionType {

    private AccountControl() {
    }

    @Override
    public final byte getType() {
      return TransactionType.TYPE_ACCOUNT_CONTROL;
    }

    @Override
    final boolean applyAttachmentUnconfirmed(Transaction transaction, Account senderAccount) {
      return true;
    }

    @Override
    final void undoAttachmentUnconfirmed(Transaction transaction, Account senderAccount) {
    }

    public static final TransactionType EFFECTIVE_BALANCE_LEASING = new AccountControl() {

        @Override
        public final byte getSubtype() {
          return TransactionType.SUBTYPE_ACCOUNT_CONTROL_EFFECTIVE_BALANCE_LEASING;
        }

        @Override
        public Attachment.AccountControlEffectiveBalanceLeasing parseAttachment(ByteBuffer buffer, byte transactionVersion) {
          return new Attachment.AccountControlEffectiveBalanceLeasing(buffer, transactionVersion);
        }

        @Override
        Attachment.AccountControlEffectiveBalanceLeasing parseAttachment(JSONObject attachmentData) {
          return new Attachment.AccountControlEffectiveBalanceLeasing(attachmentData);
        }

        @Override
        void applyAttachment(Transaction transaction, Account senderAccount, Account recipientAccount) {
          Attachment.AccountControlEffectiveBalanceLeasing attachment = (Attachment.AccountControlEffectiveBalanceLeasing) transaction.getAttachment();
          //Account.getAccount(transaction.getSenderId()).leaseEffectiveBalance(transaction.getRecipientId(), attachment.getPeriod());
          // TODO: check if anyone's used this or if it's even possible to use this, and eliminate it if possible
        }

        @Override
        void validateAttachment(Transaction transaction) throws BurstException.ValidationException {
          Attachment.AccountControlEffectiveBalanceLeasing attachment = (Attachment.AccountControlEffectiveBalanceLeasing)transaction.getAttachment();
          Account recipientAccount = accountService.getAccount(transaction.getRecipientId());
          if (transaction.getSenderId() == transaction.getRecipientId()
              || transaction.getAmountNQT() != 0
              || attachment.getPeriod() < 1440) {
            throw new BurstException.NotValidException("Invalid effective balance leasing: "
                                                     + transaction.getJSONObject() + " transaction " + transaction.getStringId());
          }
          if (recipientAccount == null
              || (recipientAccount.getPublicKey() == null && ! transaction.getStringId().equals("5081403377391821646"))) {
            throw new BurstException.NotCurrentlyValidException("Invalid effective balance leasing: "
                                                              + " recipient account " + transaction.getRecipientId() + " not found or no public key published");
          }
        }

        @Override
        public boolean hasRecipient() {
          return true;
        }

      };

  }

  public static abstract class BurstMining extends TransactionType {

    private BurstMining() {}

    @Override
    public final byte getType() {
      return TransactionType.TYPE_BURST_MINING;
    }

    @Override
    final boolean applyAttachmentUnconfirmed(Transaction transaction, Account senderAccount) {
      return true;
    }

    @Override
    final void undoAttachmentUnconfirmed(Transaction transaction, Account senderAccount) {}

    public static final TransactionType REWARD_RECIPIENT_ASSIGNMENT = new BurstMining() {

        @Override
        public final byte getSubtype() {
          return TransactionType.SUBTYPE_BURST_MINING_REWARD_RECIPIENT_ASSIGNMENT;
        }

        @Override
        public Attachment.BurstMiningRewardRecipientAssignment
        parseAttachment(ByteBuffer buffer, byte transactionVersion) {
          return new Attachment.BurstMiningRewardRecipientAssignment(buffer, transactionVersion);
        }

        @Override
        Attachment.BurstMiningRewardRecipientAssignment parseAttachment(JSONObject attachmentData) {
          return new Attachment.BurstMiningRewardRecipientAssignment(attachmentData);
        }

        @Override
        void applyAttachment(Transaction transaction, Account senderAccount, Account recipientAccount) {
          senderAccount.setRewardRecipientAssignment(recipientAccount.getId());
        }

        @Override
        boolean isDuplicate(Transaction transaction, Map<TransactionType, Set<String>> duplicates) {
          if (blockchain.getHeight() < Constants.DIGITAL_GOODS_STORE_BLOCK) {
            return false; // sync fails after 7007 without this
          }
          return isDuplicate(BurstMining.REWARD_RECIPIENT_ASSIGNMENT, Convert.toUnsignedLong(transaction.getSenderId()), duplicates);
        }

        @Override
        void validateAttachment(Transaction transaction) throws BurstException.ValidationException {
          long height = (long)blockchain.getLastBlock().getHeight() + 1;
          Account sender = accountService.getAccount(transaction.getSenderId());

          if (sender == null) {
            throw new BurstException.NotCurrentlyValidException("Sender not yet known ?!");
          }

          Account.RewardRecipientAssignment rewardAssignment = sender.getRewardRecipientAssignment();
          if (rewardAssignment != null && rewardAssignment.getFromHeight() >= height) {
            throw new BurstException.NotCurrentlyValidException("Cannot reassign reward recipient before previous goes into effect: "
                                                                + transaction.getJSONObject());
          }
          Account recip = accountService.getAccount(transaction.getRecipientId());
          if (recip == null || recip.getPublicKey() == null) {
            throw new BurstException.NotValidException("Reward recipient must have public key saved in blockchain: "
                                                       + transaction.getJSONObject());
          }
          if (transaction.getAmountNQT() != 0 || transaction.getFeeNQT() != Constants.ONE_BURST) {
            throw new BurstException.NotValidException("Reward recipient assisnment transaction must have 0 send amount and 1 fee: "
                                                       + transaction.getJSONObject());
          }
          if (height < Constants.BURST_REWARD_RECIPIENT_ASSIGNMENT_START_BLOCK) {
            throw new BurstException.NotCurrentlyValidException("Reward recipient assignment not allowed before block "
                                                                + Constants.BURST_REWARD_RECIPIENT_ASSIGNMENT_START_BLOCK);
          }
        }

        @Override
        public boolean hasRecipient() {
          return true;
        }
      };
  }

  public static abstract class AdvancedPayment extends TransactionType {

    private AdvancedPayment() {}

    @Override
    public final byte getType() {
      return TransactionType.TYPE_ADVANCED_PAYMENT;
    }

    public static final TransactionType ESCROW_CREATION = new AdvancedPayment() {

        @Override
        public final byte getSubtype() {
          return TransactionType.SUBTYPE_ADVANCED_PAYMENT_ESCROW_CREATION;
        }

        @Override
        public Attachment.AdvancedPaymentEscrowCreation parseAttachment(ByteBuffer buffer, byte transactionVersion) throws BurstException.NotValidException {
          return new Attachment.AdvancedPaymentEscrowCreation(buffer, transactionVersion);
        }

        @Override
        Attachment.AdvancedPaymentEscrowCreation parseAttachment(JSONObject attachmentData) throws BurstException.NotValidException {
          return new Attachment.AdvancedPaymentEscrowCreation(attachmentData);
        }

        @Override
        final boolean applyAttachmentUnconfirmed(Transaction transaction, Account senderAccount) {
          logger.trace("TransactionType ESCROW_CREATION");
          Attachment.AdvancedPaymentEscrowCreation attachment = (Attachment.AdvancedPaymentEscrowCreation) transaction.getAttachment();
          Long totalAmountNQT = Convert.safeAdd(attachment.getAmountNQT(), attachment.getTotalSigners() * Constants.ONE_BURST);
          if (senderAccount.getUnconfirmedBalanceNQT() < totalAmountNQT) {
            return false;
          }
          senderAccount.addToUnconfirmedBalanceNQT(-totalAmountNQT);
          return true;
        }

        @Override
        final void applyAttachment(Transaction transaction, Account senderAccount, Account recipientAccount) {
          Attachment.AdvancedPaymentEscrowCreation attachment = (Attachment.AdvancedPaymentEscrowCreation) transaction.getAttachment();
          Long totalAmountNQT = Convert.safeAdd(attachment.getAmountNQT(), attachment.getTotalSigners() * Constants.ONE_BURST);
          senderAccount.addToBalanceNQT(-totalAmountNQT);
          Collection<Long> signers = attachment.getSigners();
<<<<<<< HEAD
          signers.forEach(signer -> accountService.addOrGetAccount(signer).addToBalanceAndUnconfirmedBalanceNQT(Constants.ONE_BURST));
          escrowService.addEscrowTransaction(senderAccount,
=======
          signers.forEach(signer -> accountService.getOrAddAccount(signer).addToBalanceAndUnconfirmedBalanceNQT(Constants.ONE_BURST));
          Escrow.addEscrowTransaction(senderAccount,
>>>>>>> 04ad5462
                                      recipientAccount,
                                      transaction.getId(),
                                      attachment.getAmountNQT(),
                                      attachment.getRequiredSigners(),
                                      attachment.getSigners(),
                                      transaction.getTimestamp() + attachment.getDeadline(),
                                      attachment.getDeadlineAction());
        }

        @Override
        final void undoAttachmentUnconfirmed(Transaction transaction, Account senderAccount) {
          Attachment.AdvancedPaymentEscrowCreation attachment = (Attachment.AdvancedPaymentEscrowCreation) transaction.getAttachment();
          Long totalAmountNQT = Convert.safeAdd(attachment.getAmountNQT(), attachment.getTotalSigners() * Constants.ONE_BURST);
          senderAccount.addToUnconfirmedBalanceNQT(totalAmountNQT);
        }

        @Override
        boolean isDuplicate(Transaction transaction, Map<TransactionType, Set<String>> duplicates) {
          return false;
        }

        @Override
        void validateAttachment(Transaction transaction) throws BurstException.ValidationException {
          Attachment.AdvancedPaymentEscrowCreation attachment = (Attachment.AdvancedPaymentEscrowCreation) transaction.getAttachment();
          Long totalAmountNQT = Convert.safeAdd(attachment.getAmountNQT(), transaction.getFeeNQT());
          if (transaction.getSenderId() == transaction.getRecipientId()) {
            throw new BurstException.NotValidException("Escrow must have different sender and recipient");
          }
          totalAmountNQT = Convert.safeAdd(totalAmountNQT, attachment.getTotalSigners() * Constants.ONE_BURST);
          if (transaction.getAmountNQT() != 0) {
            throw new BurstException.NotValidException("Transaction sent amount must be 0 for escrow");
          }
          if (totalAmountNQT.compareTo(0L) < 0 ||
             totalAmountNQT.compareTo(Constants.MAX_BALANCE_NQT) > 0)
            {
              throw new BurstException.NotValidException("Invalid escrow creation amount");
            }
          if (transaction.getFeeNQT() < Constants.ONE_BURST) {
            throw new BurstException.NotValidException("Escrow transaction must have a fee at least 1 burst");
          }
          if (attachment.getRequiredSigners() < 1 || attachment.getRequiredSigners() > 10) {
            throw new BurstException.NotValidException("Escrow required signers much be 1 - 10");
          }
          if (attachment.getRequiredSigners() > attachment.getTotalSigners()) {
            throw new BurstException.NotValidException("Cannot have more required than signers on escrow");
          }
          if (attachment.getTotalSigners() < 1 || attachment.getTotalSigners() > 10) {
            throw new BurstException.NotValidException("Escrow transaction requires 1 - 10 signers");
          }
          if (attachment.getDeadline() < 1 || attachment.getDeadline() > 7776000) { // max deadline 3 months
            throw new BurstException.NotValidException("Escrow deadline must be 1 - 7776000 seconds");
          }
          if (attachment.getDeadlineAction() == null || attachment.getDeadlineAction() == Escrow.DecisionType.UNDECIDED) {
            throw new BurstException.NotValidException("Invalid deadline action for escrow");
          }
          if (attachment.getSigners().contains(transaction.getSenderId()) ||
             attachment.getSigners().contains(transaction.getRecipientId())) {
            throw new BurstException.NotValidException("Escrow sender and recipient cannot be signers");
          }
          if (!escrowService.isEnabled()) {
            throw new BurstException.NotYetEnabledException("Escrow not yet enabled");
          }
        }

        @Override
        final public boolean hasRecipient() {
          return true;
        }
      };

    public static final TransactionType ESCROW_SIGN = new AdvancedPayment() {

        @Override
        public final byte getSubtype() {
          return TransactionType.SUBTYPE_ADVANCED_PAYMENT_ESCROW_SIGN;
        }

        @Override
        public Attachment.AdvancedPaymentEscrowSign parseAttachment(ByteBuffer buffer, byte transactionVersion) {
          return new Attachment.AdvancedPaymentEscrowSign(buffer, transactionVersion);
        }

        @Override
        Attachment.AdvancedPaymentEscrowSign parseAttachment(JSONObject attachmentData) {
          return new Attachment.AdvancedPaymentEscrowSign(attachmentData);
        }

        @Override
        final boolean applyAttachmentUnconfirmed(Transaction transaction, Account senderAccount) {
          return true;
        }

        @Override
        final void applyAttachment(Transaction transaction, Account senderAccount, Account recipientAccount) {
          Attachment.AdvancedPaymentEscrowSign attachment = (Attachment.AdvancedPaymentEscrowSign) transaction.getAttachment();
          Escrow escrow = escrowService.getEscrowTransaction(attachment.getEscrowId());
          escrowService.sign(senderAccount.getId(), attachment.getDecision(), escrow);
        }

        @Override
        final void undoAttachmentUnconfirmed(Transaction transaction, Account senderAccount) {
        }

        @Override
        boolean isDuplicate(Transaction transaction, Map<TransactionType, Set<String>> duplicates) {
          Attachment.AdvancedPaymentEscrowSign attachment = (Attachment.AdvancedPaymentEscrowSign) transaction.getAttachment();
          String uniqueString = Convert.toUnsignedLong(attachment.getEscrowId()) + ":" +
              Convert.toUnsignedLong(transaction.getSenderId());
          return isDuplicate(AdvancedPayment.ESCROW_SIGN, uniqueString, duplicates);
        }

        @Override
        void validateAttachment(Transaction transaction) throws BurstException.ValidationException {
          Attachment.AdvancedPaymentEscrowSign attachment = (Attachment.AdvancedPaymentEscrowSign) transaction.getAttachment();
          if (transaction.getAmountNQT() != 0 || transaction.getFeeNQT() != Constants.ONE_BURST) {
            throw new BurstException.NotValidException("Escrow signing must have amount 0 and fee of 1");
          }
          if (attachment.getEscrowId() == null || attachment.getDecision() == null) {
            throw new BurstException.NotValidException("Escrow signing requires escrow id and decision set");
          }
          Escrow escrow = escrowService.getEscrowTransaction(attachment.getEscrowId());
          if (escrow == null) {
            throw new BurstException.NotValidException("Escrow transaction not found");
          }
          if (!escrowService.isIdSigner(transaction.getSenderId(), escrow) &&
             !escrow.getSenderId().equals(transaction.getSenderId()) &&
             !escrow.getRecipientId().equals(transaction.getSenderId())) {
            throw new BurstException.NotValidException("Sender is not a participant in specified escrow");
          }
          if (escrow.getSenderId().equals(transaction.getSenderId()) && attachment.getDecision() != Escrow.DecisionType.RELEASE) {
            throw new BurstException.NotValidException("Escrow sender can only release");
          }
          if (escrow.getRecipientId().equals(transaction.getSenderId()) && attachment.getDecision() != Escrow.DecisionType.REFUND) {
            throw new BurstException.NotValidException("Escrow recipient can only refund");
          }
          if (!escrowService.isEnabled()) {
            throw new BurstException.NotYetEnabledException("Escrow not yet enabled");
          }
        }

        @Override
        final public boolean hasRecipient() {
          return false;
        }
      };

    public static final TransactionType ESCROW_RESULT = new AdvancedPayment() {

        @Override
        public final byte getSubtype() {
          return TransactionType.SUBTYPE_ADVANCED_PAYMENT_ESCROW_RESULT;
        }

        @Override
        public Attachment.AdvancedPaymentEscrowResult parseAttachment(ByteBuffer buffer, byte transactionVersion) {
          return new Attachment.AdvancedPaymentEscrowResult(buffer, transactionVersion);
        }

        @Override
        Attachment.AdvancedPaymentEscrowResult parseAttachment(JSONObject attachmentData) {
          return new Attachment.AdvancedPaymentEscrowResult(attachmentData);
        }

        @Override
        final boolean applyAttachmentUnconfirmed(Transaction transaction, Account senderAccount) {
          return false;
        }

        @Override
        final void applyAttachment(Transaction transaction, Account senderAccount, Account recipientAccount) {
        }

        @Override
        final void undoAttachmentUnconfirmed(Transaction transaction, Account senderAccount) {
        }

        @Override
        boolean isDuplicate(Transaction transaction, Map<TransactionType, Set<String>> duplicates) {
          return true;
        }

        @Override
        void validateAttachment(Transaction transaction) throws BurstException.ValidationException {
          throw new BurstException.NotValidException("Escrow result never validates");
        }

        @Override
        final public boolean hasRecipient() {
          return true;
        }

        @Override
        final public boolean isSigned() {
          return false;
        }
      };

    public static final TransactionType SUBSCRIPTION_SUBSCRIBE = new AdvancedPayment() {

        @Override
        public final byte getSubtype() {
          return TransactionType.SUBTYPE_ADVANCED_PAYMENT_SUBSCRIPTION_SUBSCRIBE;
        }

        @Override
        public Attachment.AdvancedPaymentSubscriptionSubscribe parseAttachment(ByteBuffer buffer, byte transactionVersion) {
          return new Attachment.AdvancedPaymentSubscriptionSubscribe(buffer, transactionVersion);
        }

        @Override
        Attachment.AdvancedPaymentSubscriptionSubscribe parseAttachment(JSONObject attachmentData) {
          return new Attachment.AdvancedPaymentSubscriptionSubscribe(attachmentData);
        }

        @Override
        final boolean applyAttachmentUnconfirmed(Transaction transaction, Account senderAccount) {
          return true;
        }

        @Override
        final void applyAttachment(Transaction transaction, Account senderAccount, Account recipientAccount) {
          Attachment.AdvancedPaymentSubscriptionSubscribe attachment = (Attachment.AdvancedPaymentSubscriptionSubscribe) transaction.getAttachment();
          subscriptionService.addSubscription(senderAccount, recipientAccount, transaction.getId(), transaction.getAmountNQT(), transaction.getTimestamp(), attachment.getFrequency());
        }

        @Override
        final void undoAttachmentUnconfirmed(Transaction transaction, Account senderAccount) {
        }

        @Override
        boolean isDuplicate(Transaction transaction, Map<TransactionType, Set<String>> duplicates) {
          return false;
        }

        @Override
        void validateAttachment(Transaction transaction) throws BurstException.ValidationException {
          Attachment.AdvancedPaymentSubscriptionSubscribe attachment = (Attachment.AdvancedPaymentSubscriptionSubscribe) transaction.getAttachment();
          if (attachment.getFrequency() == null ||
             attachment.getFrequency() < Constants.BURST_SUBSCRIPTION_MIN_FREQ ||
             attachment.getFrequency() > Constants.BURST_SUBSCRIPTION_MAX_FREQ) {
            throw new BurstException.NotValidException("Invalid subscription frequency");
          }
          if (transaction.getAmountNQT() < Constants.ONE_BURST || transaction.getAmountNQT() > Constants.MAX_BALANCE_NQT) {
            throw new BurstException.NotValidException("Subscriptions must be at least one burst");
          }
          if (transaction.getSenderId() == transaction.getRecipientId()) {
            throw new BurstException.NotValidException("Cannot create subscription to same address");
          }
          if (!subscriptionService.isEnabled()) {
            throw new BurstException.NotYetEnabledException("Subscriptions not yet enabled");
          }
        }

        @Override
        final public boolean hasRecipient() {
          return true;
        }
      };

    public static final TransactionType SUBSCRIPTION_CANCEL = new AdvancedPayment() {

        @Override
        public final byte getSubtype() {
          return TransactionType.SUBTYPE_ADVANCED_PAYMENT_SUBSCRIPTION_CANCEL;
        }

        @Override
        public Attachment.AdvancedPaymentSubscriptionCancel parseAttachment(ByteBuffer buffer, byte transactionVersion) {
          return new Attachment.AdvancedPaymentSubscriptionCancel(buffer, transactionVersion);
        }

        @Override
        Attachment.AdvancedPaymentSubscriptionCancel parseAttachment(JSONObject attachmentData) {
          return new Attachment.AdvancedPaymentSubscriptionCancel(attachmentData);
        }

        @Override
        final boolean applyAttachmentUnconfirmed(Transaction transaction, Account senderAccount) {
          logger.trace("TransactionType SUBSCRIPTION_CANCEL");
          Attachment.AdvancedPaymentSubscriptionCancel attachment = (Attachment.AdvancedPaymentSubscriptionCancel) transaction.getAttachment();
          subscriptionService.addRemoval(attachment.getSubscriptionId());
          return true;
        }

        @Override
        final void applyAttachment(Transaction transaction, Account senderAccount, Account recipientAccount) {
          Attachment.AdvancedPaymentSubscriptionCancel attachment = (Attachment.AdvancedPaymentSubscriptionCancel) transaction.getAttachment();
          subscriptionService.removeSubscription(attachment.getSubscriptionId());
        }

        @Override
        final void undoAttachmentUnconfirmed(Transaction transaction, Account senderAccount) {
        }

        @Override
        boolean isDuplicate(Transaction transaction, Map<TransactionType, Set<String>> duplicates) {
          Attachment.AdvancedPaymentSubscriptionCancel attachment = (Attachment.AdvancedPaymentSubscriptionCancel) transaction.getAttachment();
          return isDuplicate(AdvancedPayment.SUBSCRIPTION_CANCEL, Convert.toUnsignedLong(attachment.getSubscriptionId()), duplicates);
        }

        @Override
        void validateAttachment(Transaction transaction) throws BurstException.ValidationException {
          Attachment.AdvancedPaymentSubscriptionCancel attachment = (Attachment.AdvancedPaymentSubscriptionCancel) transaction.getAttachment();
          if (attachment.getSubscriptionId() == null) {
            throw new BurstException.NotValidException("Subscription cancel must include subscription id");
          }

          Subscription subscription = subscriptionService.getSubscription(attachment.getSubscriptionId());
          if (subscription == null) {
            throw new BurstException.NotValidException("Subscription cancel must contain current subscription id");
          }

          if (!subscription.getSenderId().equals(transaction.getSenderId()) &&
             !subscription.getRecipientId().equals(transaction.getSenderId())) {
            throw new BurstException.NotValidException("Subscription cancel can only be done by participants");
          }

          if (!subscriptionService.isEnabled()) {
            throw new BurstException.NotYetEnabledException("Subscription cancel not yet enabled");
          }
        }

        @Override
        final public boolean hasRecipient() {
          return false;
        }
      };

    public static final TransactionType SUBSCRIPTION_PAYMENT = new AdvancedPayment() {

        @Override
        public final byte getSubtype() {
          return TransactionType.SUBTYPE_ADVANCED_PAYMENT_SUBSCRIPTION_PAYMENT;
        }

        @Override
        public Attachment.AdvancedPaymentSubscriptionPayment parseAttachment(ByteBuffer buffer, byte transactionVersion) {
          return new Attachment.AdvancedPaymentSubscriptionPayment(buffer, transactionVersion);
        }

        @Override
        Attachment.AdvancedPaymentSubscriptionPayment parseAttachment(JSONObject attachmentData) {
          return new Attachment.AdvancedPaymentSubscriptionPayment(attachmentData);
        }

        @Override
        final boolean applyAttachmentUnconfirmed(Transaction transaction, Account senderAccount) {
          return false;
        }

        @Override
        final void applyAttachment(Transaction transaction, Account senderAccount, Account recipientAccount) {
        }

        @Override
        final void undoAttachmentUnconfirmed(Transaction transaction, Account senderAccount) {
        }

        @Override
        boolean isDuplicate(Transaction transaction, Map<TransactionType, Set<String>> duplicates) {
          return true;
        }

        @Override
        void validateAttachment(Transaction transaction) throws BurstException.ValidationException {
          throw new BurstException.NotValidException("Subscription payment never validates");
        }

        @Override
        final public boolean hasRecipient() {
          return true;
        }

        @Override
        final public boolean isSigned() {
          return false;
        }
      };
  }

  public static abstract class AutomatedTransactions extends TransactionType{
    private AutomatedTransactions() {

    }

    @Override
    public final byte getType(){
      return TransactionType.TYPE_AUTOMATED_TRANSACTIONS;
    }

    @Override
    boolean applyAttachmentUnconfirmed(Transaction transaction,Account senderAccount){
      return true;
    }

    @Override
    void undoAttachmentUnconfirmed(Transaction transaction, Account senderAccount){

    }

    @Override
    final void validateAttachment(Transaction transaction) throws BurstException.ValidationException {
      if (transaction.getAmountNQT() != 0) {
        throw new BurstException.NotValidException("Invalid automated transaction transaction");
      }
      doValidateAttachment(transaction);
    }

    abstract void doValidateAttachment(Transaction transaction) throws BurstException.ValidationException;


    public static final TransactionType AUTOMATED_TRANSACTION_CREATION = new AutomatedTransactions(){

        @Override
        public byte getSubtype() {
          return TransactionType.SUBTYPE_AT_CREATION;
        }

        @Override
        public AbstractAttachment parseAttachment(ByteBuffer buffer,
                                                  byte transactionVersion) throws NotValidException {
          // TODO Auto-generated method stub
          //System.out.println("parsing byte AT attachment");
          //System.out.println("byte AT attachment parsed");
          return new AutomatedTransactionsCreation(buffer,transactionVersion);
        }

        @Override
        AbstractAttachment parseAttachment(JSONObject attachmentData)
          throws NotValidException {
          // TODO Auto-generated method stub
          //System.out.println("parsing at attachment");
            //System.out.println("attachment parsed");
          return new AutomatedTransactionsCreation(attachmentData);
        }

        @Override
        void doValidateAttachment(Transaction transaction)
          throws ValidationException {
          //System.out.println("validating attachment");
          if (blockchain.getLastBlock().getHeight()< Constants.AUTOMATED_TRANSACTION_BLOCK){
            throw new BurstException.NotYetEnabledException("Automated Transactions not yet enabled at height " + blockchain.getLastBlock().getHeight());
          }
          if (transaction.getSignature() != null && accountService.getAccount(transaction.getId()) != null) {
            Account existingAccount = accountService.getAccount(transaction.getId());
            if (existingAccount.getPublicKey() != null && !Arrays.equals(existingAccount.getPublicKey(), new byte[32]))
              throw new BurstException.NotValidException("Account with id already exists");
          }
          Attachment.AutomatedTransactionsCreation attachment = (Attachment.AutomatedTransactionsCreation) transaction.getAttachment();
          long totalPages;
          try {
            totalPages = AT_Controller.checkCreationBytes(attachment.getCreationBytes(), blockchain.getHeight());
          }
          catch (AT_Exception e) {
            throw new BurstException.NotCurrentlyValidException("Invalid AT creation bytes", e);
          }
          long requiredFee = totalPages * AT_Constants.getInstance().COST_PER_PAGE( transaction.getHeight() );
          if (transaction.getFeeNQT() <  requiredFee){
            throw new BurstException.NotValidException("Insufficient fee for AT creation. Minimum: " + Convert.toUnsignedLong(requiredFee / Constants.ONE_BURST));
          }
          if (blockchain.getHeight() >= Constants.AT_FIX_BLOCK_3) {
            if (attachment.getName().length() > Constants.MAX_AUTOMATED_TRANSACTION_NAME_LENGTH) {
              throw new BurstException.NotValidException("Name of automated transaction over size limit");
            }
            if (attachment.getDescription().length() > Constants.MAX_AUTOMATED_TRANSACTION_DESCRIPTION_LENGTH) {
              throw new BurstException.NotValidException("Description of automated transaction over size limit");
            }
          }
          //System.out.println("validating success");
        }

        @Override
        void applyAttachment(Transaction transaction,
                             Account senderAccount, Account recipientAccount) {
          // TODO Auto-generated method stub
          Attachment.AutomatedTransactionsCreation attachment = (Attachment.AutomatedTransactionsCreation) transaction.getAttachment();
          Long atId = transaction.getId();
          //System.out.println("Applying AT attachent");
          AT.addAT( transaction.getId() , transaction.getSenderId() , attachment.getName() , attachment.getDescription() , attachment.getCreationBytes() , transaction.getHeight() );
          //System.out.println("At with id "+atId+" successfully applied");
        }


        @Override
        public boolean hasRecipient() {
          // TODO Auto-generated method stub
          return false;
        }
      };

    public static final TransactionType AT_PAYMENT = new AutomatedTransactions() {
        @Override
        public final byte getSubtype() {
          return TransactionType.SUBTYPE_AT_NXT_PAYMENT;
        }

        @Override
        public AbstractAttachment parseAttachment(ByteBuffer buffer, byte transactionVersion) {
          return Attachment.AT_PAYMENT;
        }

        @Override
        AbstractAttachment parseAttachment(JSONObject attachmentData) {
          return Attachment.AT_PAYMENT;
        }

        @Override
        void doValidateAttachment(Transaction transaction) throws BurstException.ValidationException {
          /*if (transaction.getAmountNQT() <= 0 || transaction.getAmountNQT() >= Constants.MAX_BALANCE_NQT) {
            throw new BurstException.NotValidException("Invalid ordinary payment");
            }*/
          throw new BurstException.NotValidException("AT payment never validates");
        }

        @Override
        void applyAttachment(Transaction transaction,
                             Account senderAccount, Account recipientAccount) {
          // TODO Auto-generated method stub

        }


        @Override
        public boolean hasRecipient() {
          return true;
        }

        @Override
        final public boolean isSigned() {
          return false;
        }
      };

  }

  long minimumFeeNQT(int height, int appendagesSize) {
    if (height < BASELINE_FEE_HEIGHT) {
      return 0; // No need to validate fees before baseline block
    }
    Fee fee;
    if (height >= NEXT_FEE_HEIGHT) {
      fee = getNextFee();
    } else {
      fee = getBaselineFee();
    }
    return Convert.safeAdd(fee.getConstantFee(), Convert.safeMultiply(appendagesSize, fee.getAppendagesFee()));
  }

  protected Fee getBaselineFee() {
    return BASELINE_FEE;
  }

  protected Fee getNextFee() {
    return NEXT_FEE;
  }

  public static final class Fee {
    private final long constantFee;
    private final long appendagesFee;

    public Fee(long constantFee, long appendagesFee) {
      this.constantFee = constantFee;
      this.appendagesFee = appendagesFee;
    }

    public long getConstantFee() {
      return constantFee;
    }

    public long getAppendagesFee() {
      return appendagesFee;
    }

    @Override
    public String toString() {
      return "Fee{" +
          "constantFee=" + constantFee +
          ", appendagesFee=" + appendagesFee +
          '}';
    }
  }

}<|MERGE_RESOLUTION|>--- conflicted
+++ resolved
@@ -1714,13 +1714,8 @@
           Long totalAmountNQT = Convert.safeAdd(attachment.getAmountNQT(), attachment.getTotalSigners() * Constants.ONE_BURST);
           senderAccount.addToBalanceNQT(-totalAmountNQT);
           Collection<Long> signers = attachment.getSigners();
-<<<<<<< HEAD
-          signers.forEach(signer -> accountService.addOrGetAccount(signer).addToBalanceAndUnconfirmedBalanceNQT(Constants.ONE_BURST));
+          signers.forEach(signer -> accountService.getOrAddAccount(signer).addToBalanceAndUnconfirmedBalanceNQT(Constants.ONE_BURST));
           escrowService.addEscrowTransaction(senderAccount,
-=======
-          signers.forEach(signer -> accountService.getOrAddAccount(signer).addToBalanceAndUnconfirmedBalanceNQT(Constants.ONE_BURST));
-          Escrow.addEscrowTransaction(senderAccount,
->>>>>>> 04ad5462
                                       recipientAccount,
                                       transaction.getId(),
                                       attachment.getAmountNQT(),

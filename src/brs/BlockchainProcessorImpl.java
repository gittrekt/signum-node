package brs;

import brs.db.store.BlockchainStore;
import brs.db.store.DerivedTableManager;
import brs.db.store.Stores;
import brs.services.PropertyService;
import brs.services.SubscriptionService;
import brs.services.TimeService;
import brs.util.ThreadPool;
import java.math.BigInteger;
import java.nio.ByteBuffer;
import java.nio.ByteOrder;
import java.security.MessageDigest;
import java.security.NoSuchAlgorithmException;
import java.util.ArrayList;
import java.util.Arrays;
import java.util.Collections;
import java.util.HashMap;
import java.util.LinkedList;
import java.util.List;
import java.util.Map;
import java.util.Set;
import java.util.SortedSet;
import java.util.TreeSet;
import java.util.concurrent.Semaphore;
import org.json.simple.JSONArray;
import org.json.simple.JSONObject;
import org.json.simple.JSONStreamAware;
import org.slf4j.Logger;
import org.slf4j.LoggerFactory;
import brs.at.AT_Block;
import brs.at.AT_Controller;
import brs.at.AT_Exception;
import brs.crypto.Crypto;
import brs.db.BlockDb;
import brs.db.DerivedTable;
import brs.peer.Peer;
import brs.peer.Peers;
import brs.util.Convert;
import brs.util.DownloadCacheImpl;
import brs.util.FilteringIterator;
import brs.util.JSON;
import brs.util.Listener;
import brs.util.Listeners;

final public class BlockchainProcessorImpl implements BlockchainProcessor {

  private final Logger logger = LoggerFactory.getLogger(BlockchainProcessorImpl.class);
  private final Stores stores;
  private BlockchainImpl blockchain;
  private final SubscriptionService subscriptionService;
  private final TimeService timeService;
  private BlockDb blockDb;
  private TransactionDb transactionDb;
  public final DownloadCacheImpl downloadCache = new DownloadCacheImpl();
  private DerivedTableManager derivedTableManager;

  public final static int MAX_TIMESTAMP_DIFFERENCE = 15;
  private boolean oclVerify;
  private int oclUnverifiedQueue;

  private final Semaphore gpuUsage = new Semaphore(2);
  /** If we are more than this many blocks behind we can engage "catch-up"-mode if enabled */

  private boolean trimDerivedTables;
  private volatile int lastTrimHeight;

  private final Listeners<Block, Event> blockListeners = new Listeners<>();
  private volatile Peer lastBlockchainFeeder;
  private volatile int lastBlockchainFeederHeight;
  private volatile boolean getMoreBlocks = true;

  private volatile boolean isScanning;
  private boolean forceScan;
  private boolean validateAtScan;

  private int addedBlockCount = 0;
  private int firstBlockAdded = 0;

  private final Runnable debugInfoThread = () -> {
    logger.info("Unverified blocks: " + downloadCache.getUnverifiedSize());
    logger.info("Blocks in cache: " + downloadCache.size());
    logger.info("Bytes in cache: " + downloadCache.getBlockCacheSize());
  };
  private EconomicClustering economicClustering;
  private BlockchainStore blockchainStore;

  public final void setOclVerify(Boolean b) {
    oclVerify = b;
  }

  public final Boolean getOclVerify() {
    return oclVerify;
  }

  public BlockchainProcessorImpl(ThreadPool threadPool, TransactionProcessorImpl transactionProcessor, BlockchainImpl blockchain, PropertyService propertyService,
      SubscriptionService subscriptionService, TimeService timeService, DerivedTableManager derivedTableManager,
      BlockDb blockDb, TransactionDb transactionDb, EconomicClustering economicClustering, BlockchainStore blockchainStore, Stores stores) {
    this.transactionProcessor = transactionProcessor;
    this.timeService = timeService;
    this.derivedTableManager = derivedTableManager;
    this.blockDb = blockDb;
    this.transactionDb = transactionDb;
    this.blockchain = blockchain;
    this.subscriptionService = subscriptionService;
    this.blockchainStore = blockchainStore;
    this.stores = stores;

    oclVerify = propertyService.getBooleanProperty("GPU.Acceleration"); // use GPU acceleration ?
    oclUnverifiedQueue = propertyService.getIntProperty("GPU.UnverifiedQueue") == 0 ? 1000 : propertyService.getIntProperty("GPU.UnverifiedQueue");

    trimDerivedTables = propertyService.getBooleanProperty("brs.trimDerivedTables");


    forceScan = propertyService.getBooleanProperty("brs.forceScan");
    validateAtScan = propertyService.getBooleanProperty("brs.forceValidate");
    this.economicClustering = economicClustering;

    blockListeners.addListener(block -> {
      if (block.getHeight() % 5000 == 0) {
        logger.info("processed block " + block.getHeight());
      }
    }, Event.BLOCK_SCANNED);

    blockListeners.addListener(block -> {
      if (block.getHeight() % 5000 == 0) {
        logger.info("processed block " + block.getHeight());
        // Db.analyzeTables(); no-op
      }
    }, Event.BLOCK_PUSHED);

    if (trimDerivedTables) {
      blockListeners.addListener(block -> {
        if (block.getHeight() % 1440 == 0) {
          lastTrimHeight = Math.max(block.getHeight() - Constants.MAX_ROLLBACK, 0);
          if (lastTrimHeight > 0) {
            this.derivedTableManager.getDerivedTables().forEach(table -> table.trim(lastTrimHeight));
          }
        }
      }, Event.AFTER_BLOCK_APPLY);
    }
    // No-op
    // blockListeners.addListener(new Listener<Block>() {
    // @Override
    // public void notify(Block block) {
    // Db.analyzeTables();
    // }
    // }, Event.RESCAN_END);

    threadPool.runBeforeStart(() -> {
      addGenesisBlock();
      if (forceScan) {
        scan(0);
      }
    }, false);

    threadPool.scheduleThread("GetMoreBlocks", getMoreBlocksThread, 2);
    threadPool.scheduleThread("ImportBlocks", blockImporterThread, 10);
    if(oclVerify) {
      threadPool.scheduleThread("VerifyPoc", pocVerificationThread, 9);
    }else {
      threadPool.scheduleThreadCores("VerifyPoc", pocVerificationThread, 9);
    }

    // ThreadPool.scheduleThread("Info", debugInfoThread, 5);
  }
  private final Runnable pocVerificationThread = () -> {
    boolean verifyWithOcl;
    int QueueThreashold = oclVerify ? oclUnverifiedQueue : 0;
    while (true) {
      int unVerified = downloadCache.getUnverifiedSize();
      if (unVerified > QueueThreashold) { //Is there anything to verify
        if (unVerified >= oclUnverifiedQueue && oclVerify) { //should we use Ocl?
          verifyWithOcl = true;
          if (!gpuUsage.tryAcquire()) { //is Ocl ready ?
            logger.debug("already max locked");
            verifyWithOcl = false;
          }
        }else {
          verifyWithOcl = false;
        }
        if(verifyWithOcl) {
          int poCVersion = 1;
          int pos = 0;
          List<BlockImpl> blocks = new LinkedList<>();
          poCVersion = downloadCache.getPoCVersion(downloadCache.GetUnverifiedBlockIdFromPos(0));
          while (unVerified > pos && blocks.size() < OCLPoC.getMaxItems()) {
            long blockId = downloadCache.GetUnverifiedBlockIdFromPos(pos);
            if (downloadCache.getPoCVersion(blockId) != poCVersion) {
              break;
            }
            blocks.add(downloadCache.GetBlock(blockId));
            pos+=1;
          }
<<<<<<< HEAD
          downloadCache.removeUnverifiedBatch(blocks);
=======
>>>>>>> c380521f
          
          try {
            OCLPoC.validatePoC(blocks, poCVersion);
            DownloadCache.removeUnverifiedBatch(blocks);
          } catch (OCLPoC.PreValidateFailException e) {
            logger.info(e.toString(), e);
            blacklistClean(e.getBlock(), e);
          }catch (OCLPoC.OCLCheckerException e) {
            logger.info("Open CL error. slow verify will occur for the next "+oclUnverifiedQueue+" Blocks", e);
          }catch (Exception e) {
            logger.info("Unspecified Open CL error: ", e);
          } finally {
            gpuUsage.release();
          }
          
        }else { //verify using java
          try {
            downloadCache.getFirstUnverifiedBlock().preVerify();
          }catch (BlockchainProcessor.BlockNotAcceptedException e) {
            logger.error("Block failed to preverify: ", e);
          }
        }
       
      }
      try {
        Thread.sleep(10);
      } catch (InterruptedException ex) {
        Thread.currentThread().interrupt();
      }
      //executor shutdown? 
      if (Thread.currentThread().isInterrupted()) {
        return;
      }
    }
  };

  private final Runnable blockImporterThread = () -> {
    try {
      Long lastId = blockchain.getLastBlock().getId();
      while (true) {
        if (downloadCache.getBlockCacheSize() > 0) {

          BlockImpl currentBlock = downloadCache.GetNextBlock(lastId); /* this should fetch first block in cache */
          if (currentBlock == null) {
            break;
          }
          try {
            if (!currentBlock.isVerified()) {
              downloadCache.removeUnverified(currentBlock.getId());
              currentBlock.preVerify();
            }
            pushBlock(currentBlock);
            lastId = currentBlock.getId();
            downloadCache.RemoveBlock(currentBlock);

          } catch (BlockNotAcceptedException e) {
            logger.error("Block not accepted", e);
            blacklistClean(currentBlock, e);
            break;
          }
          //executor shutdown?
          if (Thread.currentThread().isInterrupted()) {
            logger.debug("Blockimporter got interupted.");
            return;
          }
        }
      }
      try {
        Thread.sleep(10);
      } catch (InterruptedException ex) {
        logger.debug("Blockimporter fires interupt.");
        Thread.currentThread().interrupt();
      }
      //executor shutdown?
      if (Thread.currentThread().isInterrupted()) {
        logger.debug("Blockimporter got interupted.");
        return;
      }
    } catch (Throwable exception) {
      logger.error("Uncaught exception in blockImporterThread", exception);
    }
  };

  private void blacklistClean(BlockImpl block, Exception e) {
    logger.debug("Blacklisting peer and cleaning cache queue");
    if (block == null) {
      return;
    }
    Peer peer = block.getPeer();
    if (peer != null) {
      peer.blacklist(e);
    }
    downloadCache.ResetCache();
    logger.debug("Blacklisted peer and cleaned queue");
  }

  private TransactionProcessorImpl transactionProcessor;

  private final Runnable getMoreBlocksThread = new Runnable() {
    private final JSONStreamAware getCumulativeDifficultyRequest;

    {
      JSONObject request = new JSONObject();
      request.put("requestType", "getCumulativeDifficulty");
      getCumulativeDifficultyRequest = JSON.prepareRequest(request);
    }

    private boolean peerHasMore;

    @Override
    public void run() {
      while (true) {
        try {
          try {
            if (!getMoreBlocks) {
              return;
            }
            if (downloadCache.IsFull()) {
              return;
            }
            peerHasMore = true;
            Peer peer = Peers.getAnyPeer(Peer.State.CONNECTED, true);
            if (peer == null) {
              logger.debug("No peer connected.");
              return;
            }
            JSONObject response = peer.send(getCumulativeDifficultyRequest);
            if (response == null) {
              // logger.debug("Peer Response is null");
              return;
            }
            if (response.get("blockchainHeight") != null) {
              lastBlockchainFeeder = peer;
              lastBlockchainFeederHeight = ((Long) response.get("blockchainHeight")).intValue();
            } else {
              logger.debug("Peer has no chainheight");
              return;
            }

            /* Cache now contains Cumulative Difficulty */

            BigInteger curCumulativeDifficulty = downloadCache.getCumulativeDifficulty();
            String peerCumulativeDifficulty = (String) response.get("cumulativeDifficulty");
            if (peerCumulativeDifficulty == null) {
              logger.debug("Peer CumulativeDifficulty is null");
              return;
            }
            BigInteger betterCumulativeDifficulty = new BigInteger(peerCumulativeDifficulty);
            if (betterCumulativeDifficulty.compareTo(curCumulativeDifficulty) < 0) {
              // logger.debug("Peer has lower chain or is on bad fork.");
              return;
            }
            if (betterCumulativeDifficulty.equals(curCumulativeDifficulty)) {
              // logger.debug("We are on same height.");
              return;
            }

            long commonBlockId = Genesis.GENESIS_BLOCK_ID;
            long cacheLastBlockId = downloadCache.getLastBlockId();

            // Now we will find the highest common block between ourself and our peer
            if (cacheLastBlockId != Genesis.GENESIS_BLOCK_ID) {
              commonBlockId = getCommonMilestoneBlockId(peer);
              if (commonBlockId == 0 || !peerHasMore) {
                logger.debug("We could not get a common milestone block from peer.");
                return;
              }
            }

            /*
             * if we did not get the last block in chain as common block we will be downloading a
             * fork. however if it is to far off we cannot process it anyway. CanBeFork will check
             * where in chain this common block is fitting and return true if it is worth to
             * continue.
             */

            boolean saveInCache = true;
            if (commonBlockId != cacheLastBlockId) {
              if (downloadCache.CanBeFork(commonBlockId)) {
                // the fork is not that old. Lets see if we can get more precise.
                commonBlockId = getCommonBlockId(peer, commonBlockId);
                if (commonBlockId == 0 || !peerHasMore) {
                  logger.debug("Trying to get a more precise common block resulted in an error.");
                  return;
                }
                saveInCache = false;
              } else {
                logger.warn("Our peer want to feed us a fork that is more than "
                    + Constants.MAX_ROLLBACK + " blocks old.");
                return;
              }
            }

            List<BlockImpl> forkBlocks = new ArrayList<>();
            JSONArray nextBlocks = getNextBlocks(peer, commonBlockId);
            if (nextBlocks == null || nextBlocks.isEmpty()) {
              logger.debug("Peer did not feed us any blocks");
              return;
            }

            // download blocks from peer
            int chainHeight = downloadCache.getChainHeight();
            BlockImpl lastBlock = downloadCache.GetBlock(commonBlockId);
            if(lastBlock ==null) {
              logger.info("Error: lastBlock is null");
            }
            // loop blocks and make sure they fit in chain

              BlockImpl block;
              JSONObject blockData;
              List<BlockImpl> blocks = new ArrayList<>();

              for (Object o : nextBlocks) {
                blockData = (JSONObject) o;
                try {
                  block = BlockImpl.parseBlock(blockData);
                  if (block == null) {
                    logger.debug("Unable to process downloaded blocks.");
                    return;
                  }
                  // Make sure it maps back to chain
                  if (lastBlock.getId() != block.getPreviousBlockId()) {
                    logger.debug("Discarding downloaded data. Last downloaded blocks is rubbish");
                    logger.debug("DB blockID: " + lastBlock.getId() + " DB blockheight:"
                        + lastBlock.getHeight() + " Downloaded previd:"
                        + block.getPreviousBlockId());
                    return;
                  }
                  // set height and cumulative difficulty to block
                  block.setHeight(lastBlock.getHeight() + 1);
                  block.setPeer(peer);
                  block.setByteLength(blockData.toString().length());
                  block.calculateBaseTarget(lastBlock);
                  if (saveInCache) {
                    downloadCache.AddBlock(block);
                  } else {
                    forkBlocks.add(block);
                  }
                  lastBlock = block;
                } catch (RuntimeException | BurstException.ValidationException e) {
                  logger.info("Failed to parse block: {}" + e.toString(), e);
                  logger.info("Failed to parse block trace: " + e.getStackTrace());
                  peer.blacklist(e);
                  return;
                } catch (Exception e) {
                  logger.warn("Unhandled exception {}" + e.toString(), e);
                  logger.warn("Unhandled exception trace: " + e.getStackTrace());
                }
                //executor shutdown?
                if (Thread.currentThread().isInterrupted()) {
                  return;
                }
              } // end block loop

              logger.trace("Unverified blocks: " + downloadCache.getUnverifiedSize());
              logger.trace("Blocks in cache: {}", downloadCache.size());
              logger.trace("Bytes in cache: " + downloadCache.getBlockCacheSize());
            if (forkBlocks.size() > 0) {
              /*
               * Since we cannot rely on peers reported cumulative difficulty we do
               * a final check to see that the CumulativeDifficulty actually is bigger
               * before we do a popOff and switch chain.
               */
              if(lastBlock.getCumulativeDifficulty().compareTo(curCumulativeDifficulty) < 0) {
                logger.debug("Peer claimed to have bigger cumulative difficulty but in reality it did not. Blacklisting.");
                peer.blacklist();
                forkBlocks.clear();
                break;
              }
              processFork(peer, forkBlocks, commonBlockId);
            }

          } catch (BurstException.StopException e) {
            logger.info("Blockchain download stopped: " + e.getMessage());
          } catch (Exception e) {
            logger.info("Error in blockchain download thread", e);
          } // end second try
        } catch (Throwable t) {
          logger.info("CRITICAL ERROR. PLEASE REPORT TO THE DEVELOPERS.\n" + t.toString(), t);
          System.exit(1);
        } // end first try

        try {
          Thread.sleep(10);
        } catch (InterruptedException ex) {
          Thread.currentThread().interrupt();
        }
        if (Thread.currentThread().isInterrupted()) {
          return;
        }
      } // end while
    }

    private long getCommonMilestoneBlockId(Peer peer) {

      String lastMilestoneBlockId = null;

      while (true) {
        JSONObject milestoneBlockIdsRequest = new JSONObject();
        milestoneBlockIdsRequest.put("requestType", "getMilestoneBlockIds");
        if (lastMilestoneBlockId == null) {
          milestoneBlockIdsRequest.put("lastBlockId",
              Convert.toUnsignedLong(downloadCache.getLastBlockId()));
        } else {
          milestoneBlockIdsRequest.put("lastMilestoneBlockId", lastMilestoneBlockId);
        }

        JSONObject response = peer.send(JSON.prepareRequest(milestoneBlockIdsRequest));
        if (response == null) {
          logger.debug("Got null response in getCommonMilestoneBlockId");
          return 0;
        }
        JSONArray milestoneBlockIds = (JSONArray) response.get("milestoneBlockIds");
        if (milestoneBlockIds == null) {
          logger.debug("MilestoneArray is null");
          return 0;
        }
        if (milestoneBlockIds.isEmpty()) {
          return Genesis.GENESIS_BLOCK_ID;
        }
        // prevent overloading with blockIds
        if (milestoneBlockIds.size() > 20) {
          logger.debug("Obsolete or rogue peer " + peer.getPeerAddress()
              + " sends too many milestoneBlockIds, blacklisting");
          peer.blacklist();
          return 0;
        }
        if (Boolean.TRUE.equals(response.get("last"))) {
          peerHasMore = false;
        }

        for (Object milestoneBlockId : milestoneBlockIds) {
          long blockId = Convert.parseUnsignedLong((String) milestoneBlockId);

          if (downloadCache.HasBlock(blockId)) {
            if (lastMilestoneBlockId == null && milestoneBlockIds.size() > 1) {
              peerHasMore = false;
              logger.debug("Peer dont have more (cache)");
            }
            return blockId;
          }
          lastMilestoneBlockId = (String) milestoneBlockId;
        }
      }
    }

    private long getCommonBlockId(Peer peer, long commonBlockId) {

      while (true) {
        JSONObject request = new JSONObject();
        request.put("requestType", "getNextBlockIds");
        request.put("blockId", Convert.toUnsignedLong(commonBlockId));
        JSONObject response = peer.send(JSON.prepareRequest(request));
        if (response == null) {
          return 0;
        }
        JSONArray nextBlockIds = (JSONArray) response.get("nextBlockIds");
        if (nextBlockIds == null || nextBlockIds.isEmpty()) {
          return 0;
        }
        // prevent overloading with blockIds
        if (nextBlockIds.size() > 1440) {
          logger.debug("Obsolete or rogue peer " + peer.getPeerAddress()
              + " sends too many nextBlockIds, blacklisting");
          peer.blacklist();
          return 0;
        }

        for (Object nextBlockId : nextBlockIds) {
          long blockId = Convert.parseUnsignedLong((String) nextBlockId);
          if (!downloadCache.HasBlock(blockId)) {
            return commonBlockId;
          }
          commonBlockId = blockId;
        }
      }

    }

    private JSONArray getNextBlocks(Peer peer, long curBlockId) {

      JSONObject request = new JSONObject();
      request.put("requestType", "getNextBlocks");
      request.put("blockId", Convert.toUnsignedLong(curBlockId));
      logger.debug("Getting next Blocks after " + curBlockId + " from " + peer.getPeerAddress());
      JSONObject response = peer.send(JSON.prepareRequest(request));
      if (response == null) {
        return null;
      }

      JSONArray nextBlocks = (JSONArray) response.get("nextBlocks");
      if (nextBlocks == null) {
        return null;
      }
      // prevent overloading with blocks
      if (nextBlocks.size() > 1440) {
        logger.debug("Obsolete or rogue peer " + peer.getPeerAddress()
            + " sends too many nextBlocks, blacklisting");
        peer.blacklist();
        return null;
      }
      logger.debug("Got " + nextBlocks.size() + " Blocks after " + curBlockId + " from "
          + peer.getPeerAddress());
      return nextBlocks;

    }

  private void processFork(Peer peer, final List<BlockImpl> forkBlocks, long forkBlockId) {
    logger.warn("A fork is detected. Waiting for cache to be processed.");
    while (true) {
      if (downloadCache.size() == 0) {
        break;
      }
      try {
        Thread.sleep(1000);
      } catch (InterruptedException ex) {
        Thread.currentThread().interrupt();
      }
    }
    logger.warn("Cache is now processed. Starting to process fork.");
    BlockImpl forkBlock = blockchain.getBlock(forkBlockId);

    // we read the current cumulative difficulty
    BigInteger curCumulativeDifficulty = blockchain.getLastBlock().getCumulativeDifficulty();

    // We remove blocks from chain back to where we start our fork
    // and save it in a list if we need to restore
    List<BlockImpl> myPoppedOffBlocks = popOffTo(forkBlock);

    // now we check that our chain is popped off.
    // If all seems ok is we try to push fork.
    int pushedForkBlocks = 0;
    if (blockchain.getLastBlock().getId() == forkBlockId) {
      for (BlockImpl block : forkBlocks) {
        if (blockchain.getLastBlock().getId() == block.getPreviousBlockId()) {
          try {
            pushBlock(block);
            pushedForkBlocks += 1;
          } catch (BlockNotAcceptedException e) {
            peer.blacklist(e);
            break;
          }
        }
      }
    }

    /*
     * we check if we succeeded to push any block. if we did we check against cumulative
     * difficulty If it is lower we blacklist peer and set chain to be processed later.
     */
    if (pushedForkBlocks > 0 && blockchain.getLastBlock().getCumulativeDifficulty()
        .compareTo(curCumulativeDifficulty) < 0) {
      logger.warn("Fork was bad and Pop off was caused by peer " + peer.getPeerAddress() + ", blacklisting");
      peer.blacklist();
      List<BlockImpl> peerPoppedOffBlocks = popOffTo(forkBlock);
      pushedForkBlocks = 0;
      peerPoppedOffBlocks.forEach(block -> transactionProcessor.processLater(block.getTransactions()));
    }

    // if we did not push any blocks we try to restore chain.
    if (pushedForkBlocks == 0) {
      for (int i = myPoppedOffBlocks.size() - 1; i >= 0; i--) {
        BlockImpl block = myPoppedOffBlocks.remove(i);
        try {
          pushBlock(block);
        } catch (BlockNotAcceptedException e) {
          logger.warn("Popped off block no longer acceptable: " + block.getJSONObject().toJSONString(), e);
          break;
        }
      }
    } else {
      myPoppedOffBlocks.forEach(block -> transactionProcessor.processLater(block.getTransactions()));
      logger.warn("Successfully switched to better chain.");
    }
    logger.warn("Forkprocessing complete.");
    downloadCache.ResetCache(); // Reset and set cached vars to chaindata.
  }
};

<<<<<<< HEAD
=======
  private BlockchainProcessorImpl() {
    blockListeners.addListener(block -> {
      if (block.getHeight() % 5000 == 0) {
        logger.info("processed block " + block.getHeight());
      }
    }, Event.BLOCK_SCANNED);

    blockListeners.addListener(block -> {
      if (block.getHeight() % 5000 == 0) {
        logger.info("processed block " + block.getHeight());
        // Db.analyzeTables(); no-op
      }
    }, Event.BLOCK_PUSHED);

    if (trimDerivedTables) {
      blockListeners.addListener(block -> {
        if (block.getHeight() % 1440 == 0) {
          lastTrimHeight = Math.max(block.getHeight() - Constants.MAX_ROLLBACK, 0);
          if (lastTrimHeight > 0) {
            derivedTables.forEach(table -> table.trim(lastTrimHeight));
          }
        }
      }, Event.AFTER_BLOCK_APPLY);
    }
    // No-op
    // blockListeners.addListener(new Listener<Block>() {
    // @Override
    // public void notify(Block block) {
    // Db.analyzeTables();
    // }
    // }, Event.RESCAN_END);

    Burst.getThreadPool().runBeforeStart(() -> {
      addGenesisBlock();
      if (forceScan) {
        scan(0);
      }
    }, false);

    Burst.getThreadPool().scheduleThread("GetMoreBlocks", getMoreBlocksThread, 2);
    Burst.getThreadPool().scheduleThread("ImportBlocks", blockImporterThread, 10);
    if(Burst.getPropertyService().getBooleanProperty("GPU.Acceleration")) {
      logger.debug("Starting preverifier thread in Open CL mode.");
      Burst.getThreadPool().scheduleThread("VerifyPoc", pocVerificationThread, 9);  
    }else {
      logger.debug("Starting preverifier thread in CPU mode.");
      Burst.getThreadPool().scheduleThreadCores("VerifyPoc", pocVerificationThread, 9);  
    }
    
    // ThreadPool.scheduleThread("Info", debugInfoThread, 5);
  }

>>>>>>> c380521f
  @Override
  public boolean addListener(Listener<Block> listener, BlockchainProcessor.Event eventType) {
    return blockListeners.addListener(listener, eventType);
  }

  @Override
  public boolean removeListener(Listener<Block> listener, Event eventType) {
    return blockListeners.removeListener(listener, eventType);
  }

  @Override
  public Peer getLastBlockchainFeeder() {
    return lastBlockchainFeeder;
  }

  @Override
  public int getLastBlockchainFeederHeight() {
    return lastBlockchainFeederHeight;
  }

  @Override
  public boolean isScanning() {
    return isScanning;
  }

  @Override
  public int getMinRollbackHeight() {
    return trimDerivedTables ? (lastTrimHeight > 0 ? lastTrimHeight
        : Math.max(blockchain.getHeight() - Constants.MAX_ROLLBACK, 0)) : 0;
  }

  @Override
  public void processPeerBlock(JSONObject request) throws BurstException {
    BlockImpl newBlock = BlockImpl.parseBlock(request);
    if (newBlock == null) {
      logger.debug("Peer has announced an unprocessable block.");
      return;
    }
    /*
     * This process takes care of the blocks that is announced by peers We do not want to be
     * feeded forks.
     */
    BlockImpl chainblock = downloadCache.getLastBlock();
    if (chainblock.getId() == newBlock.getPreviousBlockId()) {
      newBlock.setHeight(chainblock.getHeight() + 1);
      newBlock.setByteLength(newBlock.toString().length());
      newBlock.calculateBaseTarget(chainblock);
      downloadCache.AddBlock(newBlock);
    } else {
      logger.debug("Peer sent us block: " + newBlock.getPreviousBlockId()
                 + " that does not match our chain.");
    }
  }

  @Override
  public List<BlockImpl> popOffTo(int height) {
    return popOffTo(blockchain.getBlockAtHeight(height));
  }

  @Override
  public void fullReset() {
    // blockDb.deleteBlock(Genesis.GENESIS_BLOCK_ID); // fails with stack overflow in H2
    blockDb.deleteAll(false);
    addGenesisBlock();
    scan(0);
  }

  @Override
  public void forceScanAtStart() {
    forceScan = true;
  }

  @Override
  public void validateAtNextScan() {
    validateAtScan = true;
  }

  void setGetMoreBlocks(boolean getMoreBlocks) {
    this.getMoreBlocks = getMoreBlocks;
  }

  private void addBlock(BlockImpl block) {
    if (blockchainStore.addBlock(block)) {
      blockchain.setLastBlock(block);
    }
  }

  private void addGenesisBlock() {
    if (blockDb.hasBlock(Genesis.GENESIS_BLOCK_ID)) {
      logger.info("Genesis block already in database");
      BlockImpl lastBlock = blockDb.findLastBlock();
      blockchain.setLastBlock(lastBlock);
      logger.info("Last block height: " + lastBlock.getHeight());
      return;
    }
    logger.info("Genesis block not in database, starting from scratch");
    try {
      List<TransactionImpl> transactions = new ArrayList<>();
      MessageDigest digest = Crypto.sha256();
      transactions.forEach(transaction -> digest.update(transaction.getBytes()));
      ByteBuffer bf = ByteBuffer.allocate(0);
      bf.order(ByteOrder.LITTLE_ENDIAN);
      byte[] byteATs = bf.array();
      BlockImpl genesisBlock = new BlockImpl(-1, 0, 0, 0, 0, transactions.size() * 128,
          digest.digest(), Genesis.CREATOR_PUBLIC_KEY, new byte[32],
          Genesis.GENESIS_BLOCK_SIGNATURE, null, transactions, 0, byteATs);
      genesisBlock.setPrevious(null);
      addBlock(genesisBlock);
    } catch (BurstException.ValidationException e) {
      logger.info(e.getMessage());
      throw new RuntimeException(e.toString(), e);
    }
  }

  private void pushBlock(final BlockImpl block) throws BlockNotAcceptedException {
    int curTime = timeService.getEpochTime();
    
    BlockImpl previousLastBlock = null;
    try {
     
      previousLastBlock = blockchain.getLastBlock();

      if (previousLastBlock.getId() != block.getPreviousBlockId()) {
        throw new BlockOutOfOrderException("Previous block id doesn't match");
      }

      if (block.getVersion() != getBlockVersion(previousLastBlock.getHeight())) {
        throw new BlockNotAcceptedException("Invalid version " + block.getVersion());
      }

      if (block.getVersion() != 1
          && !Arrays.equals(Crypto.sha256().digest(previousLastBlock.getBytes()),
          block.getPreviousBlockHash())) {
        throw new BlockNotAcceptedException("Previous block hash doesn't match");
      }
      if (block.getTimestamp() > curTime + MAX_TIMESTAMP_DIFFERENCE
          || block.getTimestamp() <= previousLastBlock.getTimestamp()) {
        throw new BlockOutOfOrderException("Invalid timestamp: " + block.getTimestamp() 
                                         + " current time is " + curTime
                                         + ", previous block timestamp is " + previousLastBlock.getTimestamp());
      }
      if (block.getId() == 0L || blockDb.hasBlock(block.getId())) {
        throw new BlockNotAcceptedException("Duplicate block or invalid id");
      }
      if (!block.verifyGenerationSignature()) {
        throw new BlockNotAcceptedException("Generation signature verification failed");
      }
      if (!block.verifyBlockSignature()) {
        throw new BlockNotAcceptedException("Block signature verification failed");
      }

      Map<TransactionType, Set<String>> duplicates = new HashMap<>();
      long calculatedTotalAmount = 0;
      long calculatedTotalFee = 0;
      MessageDigest digest = Crypto.sha256();
      
      for (TransactionImpl transaction : block.getTransactions()) {
        if (transaction.getTimestamp() > curTime + MAX_TIMESTAMP_DIFFERENCE) {
          throw new BlockOutOfOrderException("Invalid transaction timestamp: "
                + transaction.getTimestamp() + ", current time is " + curTime);
        }
        if (transaction.getTimestamp() > block.getTimestamp() + MAX_TIMESTAMP_DIFFERENCE
            || transaction.getExpiration() < block.getTimestamp()) {
          throw new TransactionNotAcceptedException("Invalid transaction timestamp "
              + transaction.getTimestamp() + " for transaction " + transaction.getStringId()
              + ", current time is " + curTime + ", block timestamp is " + block.getTimestamp(),
              transaction);
        }
        if (transactionDb.hasTransaction(transaction.getId())) {
          throw new TransactionNotAcceptedException(
              "Transaction " + transaction.getStringId() + " is already in the blockchain",
              transaction);
        }
        if (transaction.getReferencedTransactionFullHash() != null) {
          if ((previousLastBlock.getHeight() < Constants.REFERENCED_TRANSACTION_FULL_HASH_BLOCK
              && !transactionDb.hasTransaction(
                  Convert.fullHashToId(transaction.getReferencedTransactionFullHash())))
              || (previousLastBlock
                  .getHeight() >= Constants.REFERENCED_TRANSACTION_FULL_HASH_BLOCK
                  && !hasAllReferencedTransactions(transaction, transaction.getTimestamp(), 0))) {
            throw new TransactionNotAcceptedException("Missing or invalid referenced transaction "
                + transaction.getReferencedTransactionFullHash() + " for transaction "
                + transaction.getStringId(), transaction);
          }
        }
        if (transaction.getVersion() != transactionProcessor.getTransactionVersion(previousLastBlock.getHeight())) {
          throw new TransactionNotAcceptedException("Invalid transaction version "
              + transaction.getVersion() + " at height " + previousLastBlock.getHeight(),
              transaction);
        }
 
        if (!transaction.verifyPublicKey()) {
          throw new TransactionNotAcceptedException("Wrong public key in transaction "
              + transaction.getStringId() + " at height " + previousLastBlock.getHeight(),
              transaction);
        }
        if (blockchain.getHeight() >= Constants.AUTOMATED_TRANSACTION_BLOCK) {
          if (! economicClustering.verifyFork(transaction)) {
            logger.debug("Block " + block.getStringId() + " height "
                + (previousLastBlock.getHeight() + 1)
                + " contains transaction that was generated on a fork: "
                + transaction.getStringId() + " ecBlockHeight " + transaction.getECBlockHeight()
                + " ecBlockId " + Convert.toUnsignedLong(transaction.getECBlockId()));
            throw new TransactionNotAcceptedException("Transaction belongs to a different fork",
                transaction);
          }
        }
        if (transaction.getId() == 0L) {
          throw new TransactionNotAcceptedException("Invalid transaction id", transaction);
        }
        if (transaction.isDuplicate(duplicates)) {
          throw new TransactionNotAcceptedException(
              "Transaction is a duplicate: " + transaction.getStringId(), transaction);
        }
        try {
          transaction.validate();
        } catch (BurstException.ValidationException e) {
          throw new TransactionNotAcceptedException(e.getMessage(), transaction);
        }

        calculatedTotalAmount += transaction.getAmountNQT();
        calculatedTotalFee += transaction.getFeeNQT();
        digest.update(transaction.getBytes());
      }
      
      if (calculatedTotalAmount > block.getTotalAmountNQT()
          || calculatedTotalFee > block.getTotalFeeNQT()) {
        throw new BlockNotAcceptedException("Total amount or fee don't match transaction totals");
      }
      if (!Arrays.equals(digest.digest(), block.getPayloadHash())) {
        throw new BlockNotAcceptedException("Payload hash doesn't match");
      }

      long remainingAmount =
          Convert.safeSubtract(block.getTotalAmountNQT(), calculatedTotalAmount);
      long remainingFee = Convert.safeSubtract(block.getTotalFeeNQT(), calculatedTotalFee);

      block.setPrevious(previousLastBlock);
      stores.beginTransaction(); //top of try
      blockListeners.notify(block, Event.BEFORE_BLOCK_ACCEPT);
      transactionProcessor.requeueAllUnconfirmedTransactions();
      Account.flushAccountTable();
      addBlock(block);
      accept(block, remainingAmount, remainingFee);
      derivedTableManager.getDerivedTables().forEach(DerivedTable::finish);
      stores.commitTransaction();
    } catch (BlockNotAcceptedException | ArithmeticException e) {
      stores.rollbackTransaction();
      blockchain.setLastBlock(previousLastBlock);
      throw e;
    } finally {
      stores.endTransaction();
    }
    logger.debug("Successfully pushed " + block.getId() + " (height " + block.getHeight() + ")");
  

    if ( addedBlockCount++ == 0 ) {
      firstBlockAdded = timeService.getEpochTime();
    }
    else if ( addedBlockCount % 500 == 0 ) {
      logger.info("handling {} blocks/s", String.format("%.2f", 500 / (float) (timeService.getEpochTime() - firstBlockAdded)));
      addedBlockCount = 0;
    }

    blockListeners.notify(block, Event.BLOCK_PUSHED);

    if (block.getTimestamp() >= timeService.getEpochTime() - MAX_TIMESTAMP_DIFFERENCE) {
      Peers.sendToSomePeers(block);
    }
  }

  private void accept(BlockImpl block, Long remainingAmount, Long remainingFee)
      throws BlockNotAcceptedException {
    Subscription.clearRemovals();
    for (TransactionImpl transaction : block.getTransactions()) {
      if (!transaction.applyUnconfirmed()) {
        throw new TransactionNotAcceptedException(
            "Double spending transaction: " + transaction.getStringId(), transaction);
      }
    }
    long calculatedRemainingAmount = 0;
    long calculatedRemainingFee = 0;
    // ATs
    AT_Block atBlock;
    AT.clearPendingFees();
    AT.clearPendingTransactions();
    try {
      atBlock = AT_Controller.validateATs(block.getBlockATs(), blockchain.getHeight());
    } catch (NoSuchAlgorithmException e) {
      // should never reach that point
      throw new BlockNotAcceptedException("md5 does not exist");
    } catch (AT_Exception e) {
      throw new BlockNotAcceptedException("ats are not matching at block height "
          + blockchain.getHeight() + " (" + e + ")");
    }
    calculatedRemainingAmount += atBlock.getTotalAmount();
    calculatedRemainingFee += atBlock.getTotalFees();
    // ATs
    if (Subscription.isEnabled()) {
      calculatedRemainingFee += Subscription.applyUnconfirmed(block.getTimestamp());
    }
    if (remainingAmount != null && remainingAmount != calculatedRemainingAmount) {
      throw new BlockNotAcceptedException("Calculated remaining amount doesn't add up");
    }
    if (remainingFee != null && remainingFee != calculatedRemainingFee) {
      throw new BlockNotAcceptedException("Calculated remaining fee doesn't add up");
    }
    blockListeners.notify(block, Event.BEFORE_BLOCK_APPLY);
    block.apply();
    Subscription.applyConfirmed(block, blockchain.getHeight());
    if (Escrow.isEnabled()) {
      Escrow.updateOnBlock(block, blockchain.getHeight());
    }
    blockListeners.notify(block, Event.AFTER_BLOCK_APPLY);
    if (block.getTransactions().size() > 0) {
      transactionProcessor.notifyListeners(block.getTransactions(),
          TransactionProcessor.Event.ADDED_CONFIRMED_TRANSACTIONS);
    }
  }

  private List<BlockImpl> popOffTo(Block commonBlock) {
    if (commonBlock.getHeight() < getMinRollbackHeight()) {
        throw new IllegalArgumentException("Rollback to height " + commonBlock.getHeight()
            + " not suppported, " + "current height " + blockchain.getHeight());
    }
    if (!blockchain.hasBlock(commonBlock.getId())) {
      logger.debug("Block " + commonBlock.getStringId() + " not found in blockchain, nothing to pop off");
      return Collections.emptyList();
    }
    List<BlockImpl> poppedOffBlocks = new ArrayList<>();
    try {
      stores.beginTransaction();
      BlockImpl block = blockchain.getLastBlock();
      logger.debug("Rollback from " + block.getHeight() + " to " + commonBlock.getHeight());
      while (block.getId() != commonBlock.getId() && block.getId() != Genesis.GENESIS_BLOCK_ID) {
        poppedOffBlocks.add(block);
        block = popLastBlock();
      }
      derivedTableManager.getDerivedTables().forEach(table -> table.rollback(commonBlock.getHeight()));
      stores.commitTransaction();
    } catch (RuntimeException e) {
      stores.rollbackTransaction();
      logger.debug("Error popping off to " + commonBlock.getHeight(), e);
      throw e;
    } finally {
      stores.endTransaction();
    }
    return poppedOffBlocks;
  }

  private BlockImpl popLastBlock() {
    BlockImpl block = blockchain.getLastBlock();
    if (block.getId() == Genesis.GENESIS_BLOCK_ID) {
      throw new RuntimeException("Cannot pop off genesis block");
    }
    BlockImpl previousBlock = blockDb.findBlock(block.getPreviousBlockId());
    blockchain.setLastBlock(block, previousBlock);
    block.getTransactions().forEach(TransactionImpl::unsetBlock);
    blockDb.deleteBlocksFrom(block.getId());
    blockListeners.notify(block, Event.BLOCK_POPPED);
    return previousBlock;
  }

  int getBlockVersion(int previousBlockHeight) {
    return 3;
  }

  @Override
  public void generateBlock(String secretPhrase, byte[] publicKey, Long nonce)
      throws BlockNotAcceptedException {

    List<TransactionImpl> orderedUnconfirmedTransactions = new ArrayList<>();
    try (FilteringIterator<TransactionImpl> transactions =
        new FilteringIterator<>(transactionProcessor.getAllUnconfirmedTransactions(),
                transaction -> hasAllReferencedTransactions(transaction, transaction.getTimestamp(), 0))) {
      while (transactions.hasNext()) {
        orderedUnconfirmedTransactions.add(transactions.next());
      }
    }

    BlockImpl previousBlock = blockchain.getLastBlock();

    SortedSet<TransactionImpl> blockTransactions = new TreeSet<>();

    Map<TransactionType, Set<String>> duplicates = new HashMap<>();

    long totalAmountNQT = 0;
    long totalFeeNQT = 0;
    int payloadLength = 0;

    int blockTimestamp = timeService.getEpochTime();

    while (payloadLength <= Constants.MAX_PAYLOAD_LENGTH
        && blockTransactions.size() <= Constants.MAX_NUMBER_OF_TRANSACTIONS) {

      int prevNumberOfNewTransactions = blockTransactions.size();

      for (TransactionImpl transaction : orderedUnconfirmedTransactions) {

        if (blockTransactions.size() >= Constants.MAX_NUMBER_OF_TRANSACTIONS) {
          break;
        }

        int transactionLength = transaction.getSize();
        if (blockTransactions.contains(transaction)
            || payloadLength + transactionLength > Constants.MAX_PAYLOAD_LENGTH) {
          continue;
        }

        if (transaction.getVersion() != transactionProcessor
            .getTransactionVersion(previousBlock.getHeight())) {
          continue;
        }

        if (transaction.getTimestamp() > blockTimestamp + MAX_TIMESTAMP_DIFFERENCE
            || transaction.getExpiration() < blockTimestamp) {
          continue;
        }

        if (blockchain.getHeight() >= Constants.AUTOMATED_TRANSACTION_BLOCK) {
          if (!economicClustering.verifyFork(transaction)) {
            logger.debug("Including transaction that was generated on a fork: "
                + transaction.getStringId() + " ecBlockHeight " + transaction.getECBlockHeight()
                + " ecBlockId " + Convert.toUnsignedLong(transaction.getECBlockId()));
            continue;
          }
        }

        if (transaction.isDuplicate(duplicates)) {
          continue;
        }

        try {
          transaction.validate();
        } catch (BurstException.NotCurrentlyValidException e) {
          continue;
        } catch (BurstException.ValidationException e) {
          transactionProcessor.removeUnconfirmedTransaction(transaction);
          continue;
        }

        blockTransactions.add(transaction);
        payloadLength += transactionLength;
        totalAmountNQT += transaction.getAmountNQT();
        totalFeeNQT += transaction.getFeeNQT();

      }

      if (blockTransactions.size() == prevNumberOfNewTransactions) {
        break;
      }
    }

    if (Subscription.isEnabled()) {
      Subscription.clearRemovals();
      try {
        stores.beginTransaction();
        transactionProcessor.requeueAllUnconfirmedTransactions();
        // transactionProcessor.processTransactions(newTransactions, false);
        blockTransactions.forEach(TransactionImpl::applyUnconfirmed);
        totalFeeNQT += Subscription.calculateFees(blockTimestamp);
      } finally {
        stores.rollbackTransaction();
        stores.endTransaction();
      }
    }

    // final byte[] publicKey = Crypto.getPublicKey(secretPhrase);

    // ATs for block
    AT.clearPendingFees();
    AT.clearPendingTransactions();
    AT_Block atBlock = AT_Controller.getCurrentBlockATs(
        Constants.MAX_PAYLOAD_LENGTH - payloadLength, previousBlock.getHeight() + 1);
    byte[] byteATs = atBlock.getBytesForBlock();

    // digesting AT Bytes
    if (byteATs != null) {
      payloadLength += byteATs.length;
      totalFeeNQT += atBlock.getTotalFees();
      totalAmountNQT += atBlock.getTotalAmount();
    }

    // ATs for block

    MessageDigest digest = Crypto.sha256();
    blockTransactions.forEach(transaction -> digest.update(transaction.getBytes()));
    byte[] payloadHash = digest.digest();
    byte[] generationSignature = Burst.getGenerator().calculateGenerationSignature(
        previousBlock.getGenerationSignature(), previousBlock.getGeneratorId());
    BlockImpl block;
    byte[] previousBlockHash = Crypto.sha256().digest(previousBlock.getBytes());
    try {
      block = new BlockImpl(getBlockVersion(previousBlock.getHeight()), blockTimestamp,
          previousBlock.getId(), totalAmountNQT, totalFeeNQT, payloadLength, payloadHash, publicKey,
          generationSignature, null, previousBlockHash, new ArrayList<>(blockTransactions), nonce,
          byteATs);

    } catch (BurstException.ValidationException e) {
      // shouldn't happen because all transactions are already validated
      logger.info("Error generating block", e);
      return;
    }
    block.sign(secretPhrase);
    block.setPrevious(previousBlock);
    try {
      pushBlock(block);
      blockListeners.notify(block, Event.BLOCK_GENERATED);
      logger.debug("Account " + Convert.toUnsignedLong(block.getGeneratorId()) + " generated block "
          + block.getStringId() + " at height " + block.getHeight());
      downloadCache.ResetCache();
    } catch (TransactionNotAcceptedException e) {
      logger.debug("Generate block failed: " + e.getMessage());
      Transaction transaction = e.getTransaction();
      logger.debug("Removing invalid transaction: " + transaction.getStringId());
      transactionProcessor.removeUnconfirmedTransaction((TransactionImpl) transaction);
      throw e;
    } catch (BlockNotAcceptedException e) {
      logger.debug("Generate block failed: " + e.getMessage());
      throw e;
    }
  }

  private boolean hasAllReferencedTransactions(Transaction transaction, int timestamp, int count) {
    if (transaction.getReferencedTransactionFullHash() == null) {
      return timestamp - transaction.getTimestamp() < 60 * 1440 * 60 && count < 10;
    }
    transaction =
        transactionDb.findTransactionByFullHash(transaction.getReferencedTransactionFullHash());
    if (!Subscription.isEnabled()) {
      if (transaction != null && transaction.getSignature() == null) {
        transaction = null;
      }
    }
    return transaction != null && hasAllReferencedTransactions(transaction, timestamp, count + 1);
  }

  @Override
  public void scan(int height) {
    throw new UnsupportedOperationException(
        "scan is disabled for the moment - please use the pop off feature");
  }

}<|MERGE_RESOLUTION|>--- conflicted
+++ resolved
@@ -192,14 +192,11 @@
             blocks.add(downloadCache.GetBlock(blockId));
             pos+=1;
           }
-<<<<<<< HEAD
           downloadCache.removeUnverifiedBatch(blocks);
-=======
->>>>>>> c380521f
           
           try {
             OCLPoC.validatePoC(blocks, poCVersion);
-            DownloadCache.removeUnverifiedBatch(blocks);
+            downloadCache.removeUnverifiedBatch(blocks);
           } catch (OCLPoC.PreValidateFailException e) {
             logger.info(e.toString(), e);
             blacklistClean(e.getBlock(), e);
@@ -210,7 +207,7 @@
           } finally {
             gpuUsage.release();
           }
-          
+
         }else { //verify using java
           try {
             downloadCache.getFirstUnverifiedBlock().preVerify();
@@ -218,7 +215,7 @@
             logger.error("Block failed to preverify: ", e);
           }
         }
-       
+
       }
       try {
         Thread.sleep(10);
@@ -675,61 +672,6 @@
   }
 };
 
-<<<<<<< HEAD
-=======
-  private BlockchainProcessorImpl() {
-    blockListeners.addListener(block -> {
-      if (block.getHeight() % 5000 == 0) {
-        logger.info("processed block " + block.getHeight());
-      }
-    }, Event.BLOCK_SCANNED);
-
-    blockListeners.addListener(block -> {
-      if (block.getHeight() % 5000 == 0) {
-        logger.info("processed block " + block.getHeight());
-        // Db.analyzeTables(); no-op
-      }
-    }, Event.BLOCK_PUSHED);
-
-    if (trimDerivedTables) {
-      blockListeners.addListener(block -> {
-        if (block.getHeight() % 1440 == 0) {
-          lastTrimHeight = Math.max(block.getHeight() - Constants.MAX_ROLLBACK, 0);
-          if (lastTrimHeight > 0) {
-            derivedTables.forEach(table -> table.trim(lastTrimHeight));
-          }
-        }
-      }, Event.AFTER_BLOCK_APPLY);
-    }
-    // No-op
-    // blockListeners.addListener(new Listener<Block>() {
-    // @Override
-    // public void notify(Block block) {
-    // Db.analyzeTables();
-    // }
-    // }, Event.RESCAN_END);
-
-    Burst.getThreadPool().runBeforeStart(() -> {
-      addGenesisBlock();
-      if (forceScan) {
-        scan(0);
-      }
-    }, false);
-
-    Burst.getThreadPool().scheduleThread("GetMoreBlocks", getMoreBlocksThread, 2);
-    Burst.getThreadPool().scheduleThread("ImportBlocks", blockImporterThread, 10);
-    if(Burst.getPropertyService().getBooleanProperty("GPU.Acceleration")) {
-      logger.debug("Starting preverifier thread in Open CL mode.");
-      Burst.getThreadPool().scheduleThread("VerifyPoc", pocVerificationThread, 9);  
-    }else {
-      logger.debug("Starting preverifier thread in CPU mode.");
-      Burst.getThreadPool().scheduleThreadCores("VerifyPoc", pocVerificationThread, 9);  
-    }
-    
-    // ThreadPool.scheduleThread("Info", debugInfoThread, 5);
-  }
-
->>>>>>> c380521f
   @Override
   public boolean addListener(Listener<Block> listener, BlockchainProcessor.Event eventType) {
     return blockListeners.addListener(listener, eventType);
@@ -885,7 +827,7 @@
       long calculatedTotalAmount = 0;
       long calculatedTotalFee = 0;
       MessageDigest digest = Crypto.sha256();
-      
+
       for (TransactionImpl transaction : block.getTransactions()) {
         if (transaction.getTimestamp() > curTime + MAX_TIMESTAMP_DIFFERENCE) {
           throw new BlockOutOfOrderException("Invalid transaction timestamp: "

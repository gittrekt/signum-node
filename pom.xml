--- conflicted
+++ resolved
@@ -247,17 +247,13 @@
     </dependencies>
 
     <build>
-<<<<<<< HEAD
-        <sourceDirectory>src</sourceDirectory>
-        <testSourceDirectory>test</testSourceDirectory>
-=======
         <resources>
             <resource>
                 <directory>conf</directory>
             </resource>
         </resources>
         <sourceDirectory>src</sourceDirectory>
->>>>>>> fdd660b3
+        <testSourceDirectory>test</testSourceDirectory>
 
         <pluginManagement>
             <plugins>

--- conflicted
+++ resolved
@@ -134,13 +134,8 @@
 
 Docker command for use with H2 database
 
-<<<<<<< HEAD
-```
-docker run -p 8123:8123 -p 8125:8125 -d burstappsteam/burstcoin:2-h2
-=======
 ```bash
 docker run -p 8123:8123 -p 8125:8125 -p 8121:8121 -v "$(pwd)"/burst_db:/db -d burstappsteam/burstcoin:2-h2
->>>>>>> 0b52d7bd
 ```
 
 ## Configuration

--- conflicted
+++ resolved
@@ -62,9 +62,6 @@
 
 #### MacOS
 
-<<<<<<< HEAD
-Please install Java 8 (JRE 1.8) manually and run it by using `burst.sh`
-=======
 Plase use beatsbears' comfortable script <https://github.com/beatsbears/macos_burst/>
 to install and maintain the Burst wallet on your Mac.
 An older howto at ecomineearth
@@ -74,7 +71,6 @@
 #### Other Unix-like systems
 
 Please install Java 8 (JRE 1.8) manually and run the wallet by using `burst.sh`
->>>>>>> 26336115
 You can get further information calling `burst.sh help`
 
 A good HowTo for running the wallet on a mac can be found here
